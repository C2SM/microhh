--- conflicted
+++ resolved
@@ -66,17 +66,6 @@
     const int nmemsize = grid->kcells*sizeof(double);
 
     // Allocate the buffer arrays at GPU.
-<<<<<<< HEAD
-    for(fieldmap::const_iterator it=fields->mp.begin(); it!=fields->mp.end(); ++it)
-      cudaSafeCall(cudaMalloc(&bufferprofs_g[it->first], nmemsize));
-    for(fieldmap::const_iterator it=fields->sp.begin(); it!=fields->sp.end(); ++it)
-      cudaSafeCall(cudaMalloc(&bufferprofs_g[it->first], nmemsize));
-
-    // Copy buffers to GPU.
-    for(fieldmap::const_iterator it=fields->mp.begin(); it!=fields->mp.end(); ++it)
-      cudaSafeCall(cudaMemcpy(bufferprofs_g[it->first], bufferprofs[it->first], nmemsize, cudaMemcpyHostToDevice));
-    for(fieldmap::const_iterator it=fields->sp.begin(); it!=fields->sp.end(); ++it)
-=======
     for(FieldMap::const_iterator it=fields->mp.begin(); it!=fields->mp.end(); ++it)
       cudaSafeCall(cudaMalloc(&bufferprofs_g[it->first], nmemsize));
     for(FieldMap::const_iterator it=fields->sp.begin(); it!=fields->sp.end(); ++it)
@@ -86,7 +75,6 @@
     for(FieldMap::const_iterator it=fields->mp.begin(); it!=fields->mp.end(); ++it)
       cudaSafeCall(cudaMemcpy(bufferprofs_g[it->first], bufferprofs[it->first], nmemsize, cudaMemcpyHostToDevice));
     for(FieldMap::const_iterator it=fields->sp.begin(); it!=fields->sp.end(); ++it)
->>>>>>> 306b9c3f
       cudaSafeCall(cudaMemcpy(bufferprofs_g[it->first], bufferprofs[it->first], nmemsize, cudaMemcpyHostToDevice));
   }
 }
@@ -95,15 +83,9 @@
 {
   if(swbuffer == "1")
   {
-<<<<<<< HEAD
-    for(fieldmap::const_iterator it=fields->mp.begin(); it!=fields->mp.end(); ++it)
-      cudaSafeCall(cudaFree(bufferprofs_g[it->first]));
-    for(fieldmap::const_iterator it=fields->sp.begin(); it!=fields->sp.end(); ++it)
-=======
     for(FieldMap::const_iterator it=fields->mp.begin(); it!=fields->mp.end(); ++it)
       cudaSafeCall(cudaFree(bufferprofs_g[it->first]));
     for(FieldMap::const_iterator it=fields->sp.begin(); it!=fields->sp.end(); ++it)
->>>>>>> 306b9c3f
       cudaSafeCall(cudaFree(bufferprofs_g[it->first]));
   }
 }
@@ -125,39 +107,6 @@
     const int offs = grid->memoffset;
     double zsizebufi = 1./(grid->zsize-zstart);
 
-<<<<<<< HEAD
-    buffer_buffer<<<gridGPU, blockGPU>>>(&fields->mt["u"]->data_g[offs], &fields->mp["u"]->data_g[offs],
-                                         bufferprofs_g["u"], grid->z_g, 
-                                         zstart, zsizebufi, sigma, beta, 
-                                         grid->istart, grid->jstart, bufferkstart,
-                                         grid->iend,   grid->jend, grid->kend,
-                                         grid->icellsp, grid->ijcellsp);
-    cudaCheckError();
-    
-    buffer_buffer<<<gridGPU, blockGPU>>>(&fields->mt["v"]->data_g[offs], &fields->mp["v"]->data_g[offs],
-                                         bufferprofs_g["v"], grid->z_g, 
-                                         zstart, zsizebufi, sigma, beta, 
-                                         grid->istart, grid->jstart, bufferkstart,
-                                         grid->iend,   grid->jend, grid->kend,
-                                         grid->icellsp, grid->ijcellsp);
-    cudaCheckError();
-
-    buffer_buffer<<<gridGPU, blockGPU>>>(&fields->mt["w"]->data_g[offs], &fields->mp["w"]->data_g[offs],
-                                         bufferprofs_g["w"], grid->zh_g, 
-                                         zstart, zsizebufi, sigma, beta, 
-                                         grid->istart, grid->jstart, bufferkstart,
-                                         grid->iend,   grid->jend, grid->kend,
-                                         grid->icellsp, grid->ijcellsp);
-    cudaCheckError();
-
-    for(fieldmap::const_iterator it=fields->sp.begin(); it!=fields->sp.end(); ++it)
-      buffer_buffer<<<gridGPU, blockGPU>>>(&fields->st[it->first]->data_g[offs], &it->second->data_g[offs],
-                                           bufferprofs_g[it->first], grid->z_g, 
-                                           zstart, zsizebufi, sigma, beta, 
-                                           grid->istart, grid->jstart, bufferkstart,
-                                           grid->iend,   grid->jend, grid->kend,
-                                           grid->icellsp, grid->ijcellsp);
-=======
     Buffer_g::buffer<<<gridGPU, blockGPU>>>(&fields->mt["u"]->data_g[offs], &fields->mp["u"]->data_g[offs],
                                             bufferprofs_g["u"], grid->z_g, 
                                             zstart, zsizebufi, sigma, beta, 
@@ -189,7 +138,6 @@
                                               grid->istart, grid->jstart, bufferkstart,
                                               grid->iend,   grid->jend, grid->kend,
                                               grid->icellsp, grid->ijcellsp);
->>>>>>> 306b9c3f
     cudaCheckError();
   }
 }
