/*
 * MicroHH
 * Copyright (c) 2011-2020 Chiel van Heerwaarden
 * Copyright (c) 2011-2020 Thijs Heus
 * Copyright (c) 2014-2020 Bart van Stratum
 *
 * This file is part of MicroHH
 *
 * MicroHH is free software: you can redistribute it and/or modify
 * it under the terms of the GNU General Public License as published by
 * the Free Software Foundation, either version 3 of the License, or
 * (at your option) any later version.

 * MicroHH is distributed in the hope that it will be useful,
 * but WITHOUT ANY WARRANTY; without even the implied warranty of
 * MERCHANTABILITY or FITNESS FOR A PARTICULAR PURPOSE.  See the
 * GNU General Public License for more details.

 * You should have received a copy of the GNU General Public License
 * along with MicroHH.  If not, see <http://www.gnu.org/licenses/>.
 */

#include <iostream>
#include <cmath>
#include <vector>

#include "master.h"
#include "grid.h"
#include "fields.h"
#include "diff.h"
#include "stats.h"
#include "cross.h"
#include "column.h"
#include "thermo.h"
#include "thermo_moist_functions.h"
#include "constants.h"

#include "microphys.h"
#include "microphys_sb06.h"

namespace
{
    using namespace Constants;
    namespace fm = Fast_math;
    namespace tmf = Thermo_moist_functions;

    // For simplicity, define constants here for now. These should probably move to the header.
    template<typename TF> constexpr TF pi       = 3.14159265359;
    template<typename TF> constexpr TF K_t      = 2.5e-2;              // Conductivity of heat [J/(sKm)]
    template<typename TF> constexpr TF D_v      = 3.e-5;               // Diffusivity of water vapor [m2/s]
    template<typename TF> constexpr TF rho_w    = 1.e3;                // Density water
    template<typename TF> constexpr TF rho_0    = 1.225;               // SB06, p48
    template<typename TF> constexpr TF pirhow   = pi<TF>*rho_w<TF>/6.;
    template<typename TF> constexpr TF mc_min   = 4.2e-15;             // Min mean mass of cloud droplet
    template<typename TF> constexpr TF mc_max   = 2.6e-10;             // Max mean mass of cloud droplet
    template<typename TF> constexpr TF mr_min   = mc_max<TF>;          // Min mean mass of precipitation drop
    template<typename TF> constexpr TF mr_max   = 3e-6;                // Max mean mass of precipitation drop // as in UCLA-LES
    template<typename TF> constexpr TF ql_min   = 1.e-6;               // Min cloud liquid water for which calculations are performed
    template<typename TF> constexpr TF qr_min   = 1.e-15;              // Min rain liquid water for which calculations are performed
    template<typename TF> constexpr TF cfl_min  = 1.e-5;               // Small non-zero limit at the CFL number


    template<typename TF>
    inline TF tanh2(const TF x)
    {
        // Rational `tanh` approximation
        return x * (TF(27) + x * x) / (TF(27) + TF(9) * x * x);
    }

    template<typename TF>
    inline TF calc_rain_mass(const TF qr, const TF nr)
    {
        // Calculate mean mass of rain droplets (kg)
        TF mr = qr / std::max(nr, TF(1.));
        return std::min(std::max(mr, mr_min<TF>), mr_max<TF>);
    }

    template<typename TF>
    inline TF calc_rain_diameter(const TF mr)
    {
        // Given mean mass rain drop, calculate mean diameter (m)
        return pow(mr/pirhow<TF>, TF(1.)/TF(3.));
    }

    template<typename TF>
    inline TF calc_mu_r(const TF dr)
    {
        // Calculate shape parameter mu_r
        //return 1./3.; // SB06
        //return 10. * (1. + tanh(1200 * (dr - 0.0015))); // SS08 (Milbrandt&Yau, 2005) -> similar as UCLA
        return TF(10) * (TF(1) + tanh2(TF(1200) * (dr - TF(0.0015)))); // SS08 (Milbrandt&Yau, 2005) -> similar as UCLA
    }

    template<typename TF> CUDA_MACRO
    inline TF calc_lambda_r(const TF mur, const TF dr)
    {
        // Calculate Slope parameter lambda_r
        return pow((mur+3)*(mur+2)*(mur+1), TF(1.)/TF(3.)) / dr;
    }


    template<typename TF>
    void prepare_microphysics_slice(
            TF* const restrict rain_mass,
            TF* const restrict rain_diameter,
            TF* const restrict mu_r,
            TF* const restrict lambda_r,
            const TF* const restrict qr,
            const TF* const restrict nr,
            const int istart, const int iend,
            const int jstart, const int jend,
            const int jstride, const int kstride,
            const int k)
    {
        for (int j=jstart; j<jend; j++)
            #pragma ivdep
            for (int i=istart; i<iend; i++)
            {
                const int ijk = i + j*jstride + k*kstride;
                const int ij  = i + j*jstride;

                if (qr[ijk] > qr_min<TF>)
                {
                    rain_mass[ij]     = calc_rain_mass(qr[ijk], nr[ijk]);
                    rain_diameter[ij] = calc_rain_diameter(rain_mass[ij]);
                    mu_r[ij]          = calc_mu_r(rain_diameter[ij]);
                    lambda_r[ij]      = calc_lambda_r(mu_r[ij], rain_diameter[ij]);
                }
                else
                {
                    rain_mass[ij]     = TF(0);
                    rain_diameter[ij] = TF(0);
                    mu_r[ij]          = TF(0);
                    lambda_r[ij]      = TF(0);
                }
            }
    }


    template<typename TF>
    void convert_units(
            TF* const restrict qt,
            TF* const restrict qr,
            TF* const restrict qs,
            TF* const restrict qg,
            TF* const restrict qh,
            TF* const restrict qi,
            TF* const restrict ql,
            const TF* const restrict rho,
            const int istart, const int iend,
            const int jstart, const int jend,
            const int kstart, const int kend,
            const int jstride, const int kstride,
            bool to_kgm3)
    {
        TF fac;

        for (int k=kstart; k<kend; k++)
        {
            if (to_kgm3)
                fac = rho[k];
            else
                fac = TF(1)/rho[k];

            for (int j=jstart; j<jend; j++)
                #pragma ivdep
                for (int i=istart; i<iend; i++)
                {
                    const int ijk = i + j*jstride + k*kstride;

                    qt[ijk] *= fac;
                    ql[ijk] *= fac;
                    qi[ijk] *= fac;
                    qr[ijk] *= fac;
                    qs[ijk] *= fac;
                    qg[ijk] *= fac;
                    qh[ijk] *= fac;
                }
        }
    }


    template<typename TF>
    void autoconversion(
            TF* const restrict qrt,
            TF* const restrict nrt,
            TF* const restrict qtt,
            TF* const restrict thlt,
            const TF* const restrict qr,
            const TF* const restrict ql,
            const TF* const restrict rho,
            const TF* const restrict exner,
            const TF Nc0,
            const int istart, const int iend,
            const int jstart, const int jend,
            const int kstart, const int kend,
            const int jstride, const int kstride)
    {
        /* Formation of rain by coagulating cloud droplets */

        const TF x_star = 2.6e-10;       // SB06, list of symbols, same as UCLA-LES (kg)
        const TF k_cc = 9.44e9;          // UCLA-LES (Long, 1974), 4.44e9 in SB06, p48, same as ICON (m3 kg-2 s-1)
        const TF nu_c = 1;               // SB06, Table 1., same as UCLA-LES (-)
        const TF kccxs = k_cc / (TF(20.) * x_star) * (nu_c+2)*(nu_c+4) / fm::pow2(nu_c+1);

        for (int k=kstart; k<kend; k++)
        {
            const TF rho_i = TF(1)/rho[k];

            for (int j=jstart; j<jend; j++)
                #pragma ivdep
                for (int i=istart; i<iend; i++)
                {
                    const int ijk = i + j*jstride + k*kstride;

                    if (ql[ijk] > ql_min<TF>)
                    {
                        // Mean mass of cloud drops (kg):
                        const TF xc = ql[ijk] / Nc0;
                        // Dimensionless internal time scale (SB06, Eq 5):
                        const TF tau = TF(1.) - ql[ijk] / (ql[ijk] + qr[ijk] + dsmall);
                        // Collection kernel (SB06, Eq 6). Constants are from UCLA-LES and differ from SB06:
                        const TF phi_au = TF(600.) * pow(tau, TF(0.68)) * fm::pow3(TF(1.) - pow(tau, TF(0.68)));
                        // Autoconversion tendency (SB06, Eq 4, kg m-3 s-1):
                        const TF au_tend = rho_0<TF>/rho[k] * kccxs * fm::pow2(ql[ijk]) * fm::pow2(xc) *
                                               (TF(1.) + phi_au / fm::pow2(TF(1.)-tau)); // SB06, eq 4

                        qrt[ijk]  += au_tend;
                        nrt[ijk]  += au_tend / x_star;
                        qtt[ijk]  -= au_tend;
                        thlt[ijk] += rho_i * Lv<TF> / (cp<TF> * exner[k]) * au_tend;
                    }
                }
        }
    }


    template<typename TF>
    void accretion(
            TF* const restrict qrt,
            TF* const restrict qtt,
            TF* const restrict thlt,
            const TF* const restrict qr,
            const TF* const restrict ql,
            const TF* const restrict rho,
            const TF* const restrict exner,
            const int istart, const int iend,
            const int jstart, const int jend,
            const int kstart, const int kend,
            const int jstride, const int kstride)
    {
        /* Accreation: growth of raindrops collecting cloud droplets */

        const TF k_cr = 5.25; // SB06, p49 (m3 kg-1 s-1)

        for (int k=kstart; k<kend; k++)
        {
            const TF rho_i = TF(1)/rho[k];

            for (int j=jstart; j<jend; j++)
                #pragma ivdep
                for (int i=istart; i<iend; i++)
                {
                    const int ijk = i + j*jstride + k*kstride;

                    if (ql[ijk] > ql_min<TF> && qr[ijk] > qr_min<TF>)
                    {
                        // Dimensionless internal time scale (SB06, Eq 5):
                        const TF tau = TF(1.) - ql[ijk] / (ql[ijk] + qr[ijk]);
                        // Collection kernel (SB06, Eq 8):
                        const TF phi_ac = fm::pow4(tau / (tau + TF(5e-5)));
                        // Accreation tendency (SB06, Eq 7, kg m-3 s-1):
                        const TF ac_tend = k_cr * ql[ijk] *  qr[ijk] * phi_ac * sqrt(rho_0<TF> / rho[k]);

                        qrt[ijk]  += ac_tend;
                        qtt[ijk]  -= ac_tend;
                        thlt[ijk] += rho_i * Lv<TF> / (cp<TF> * exner[k]) * ac_tend;
                    }
                }
        }
    }


    template<typename TF>
    void evaporation(
            TF* const restrict qrt,
            TF* const restrict nrt,
            TF* const restrict qtt,
            TF* const restrict thlt,
            const TF* const restrict qr,
            const TF* const restrict nr,
            const TF* const restrict ql,
            const TF* const restrict qi,
            const TF* const restrict qt,
            const TF* const restrict T,
            const TF* const restrict rho,
            const TF* const restrict exner,
            const TF* const restrict p,
            const TF* const restrict rain_mass,
            const TF* const restrict rain_diameter,
            const int istart, const int iend,
            const int jstart, const int jend,
            const int jstride, const int kstride,
            const int k)
    {
        // Evaporation: evaporation of rain drops in unsaturated environment
        const TF lambda_evap = TF(1.); // 1.0 in UCLA, 0.7 in DALES
        const TF rho_i = TF(1.) / rho[k];

        for (int j=jstart; j<jend; j++)
            #pragma ivdep
            for (int i=istart; i<iend; i++)
            {
                const int ij  = i + j*jstride;
                const int ijk = i + j*jstride + k*kstride;

                if (qr[ijk] > qr_min<TF>)
                {
                    const TF mr  = rain_mass[ij];
                    const TF dr  = rain_diameter[ij];

                    // ...Condensation/evaporation rate...?
                    const TF Glv = TF(1.) / (Rv<TF> * T[ijk] / (tmf::esat_liq(T[ijk]) * D_v<TF>) +
                                       (Lv<TF> / (K_t<TF> * T[ijk])) * (Lv<TF> / (Rv<TF> * T[ijk]) - TF(1.)));

                    // Supersaturation over water (-).
                    // NOTE: copy-pasted from UCLA, can't find the definition in SB06.
                    const TF qv = qt[ijk] - ql[ijk] - qi[ijk];
                    const TF S   = qv / tmf::qsat_liq(p[k], T[ijk]) - TF(1.);

                    // Ventilation factor. UCLA-LES=1, calculated in SB06 = TODO..
                    const TF F   = TF(1.);

                    // Evaporation tendency (kg m-3 s-1).
                    const TF ev_tend = TF(2.) * pi<TF> * dr * Glv * S * F * nr[ijk];

                    qrt[ijk]  += ev_tend;
                    nrt[ijk]  += lambda_evap * ev_tend / mr;
                    qtt[ijk]  -= ev_tend;
                    thlt[ijk] += rho_i * Lv<TF> / (cp<TF> * exner[k]) * ev_tend;
                }
            }
    }

<<<<<<< HEAD
    void sedi_vel_rain(
            TF* restrict qr,
            const int istart, const int iend,
            const int jstart, const int jend,
            const int jstride, const int kstride
            )
    {
    }
=======

    template<typename TF>
    void selfcollection_breakup(
            TF* const restrict nrt,
            const TF* const restrict qr,
            const TF* const restrict nr,
            const TF* const restrict rho,
            const TF* const restrict rain_mass,
            const TF* const restrict rain_diameter,
            const TF* const restrict lambda_r,
            const int istart, const int iend,
            const int jstart, const int jend,
            const int jstride, const int kstride,
            const int k)
    {
        // Selfcollection & breakup: growth of raindrops by mutual (rain-rain) coagulation, and breakup by collisions
        const TF k_rr     = 7.12;   // SB06, p49
        const TF kappa_rr = 60.7;   // SB06, p49
        const TF D_eq     = 0.9e-3; // SB06, list of symbols
        const TF k_br1    = 1.0e3;  // SB06, p50, for 0.35e-3 <= Dr <= D_eq
        const TF k_br2    = 2.3e3;  // SB06, p50, for Dr > D_eq

        for (int j=jstart; j<jend; j++)
                #pragma ivdep
                for (int i=istart; i<iend; i++)
                {
                    const int ij  = i + j*jstride;
                    const int ijk = i + j*jstride + k*kstride;

                    if (qr[ijk] > qr_min<TF>)
                    {
                        // Short-cuts...
                        const TF dr = rain_diameter[ij];

                        // Selfcollection tendency:
                        // NOTE: this is quite different in ICON, UCLA-LES had 4 different versions, ...
                        const TF sc_tend = -k_rr * nr[ijk] * qr[ijk] /
                            pow(TF(1.) + kappa_rr /
                            lambda_r[ij] * pow(pirhow<TF>, TF(1.)/TF(3.)), -9) * sqrt(rho_0<TF> / rho[k]);

                        nrt[ijk] += sc_tend;

                        // Breakup by collisions:
                        const TF dDr = dr - D_eq;
                        if (dr > TF(0.35e-3))
                        {
                            TF phi_br;
                            if (dr <= D_eq)
                                phi_br = k_br1 * dDr;
                            else
                                phi_br = TF(2.) * exp(k_br2 * dDr) - TF(1.);

                            const TF br_tend = -(phi_br + TF(1.)) * sc_tend;
                            nrt[ijk] += br_tend;
                        }
                    }
                }
    }


>>>>>>> 22ea3608
}

template<typename TF>
Microphys_sb06<TF>::Microphys_sb06(
        Master& masterin, Grid<TF>& gridin, Fields<TF>& fieldsin, Input& inputin) :
        Microphys<TF>(masterin, gridin, fieldsin, inputin)
{
    auto& gd = grid.get_grid_data();
    swmicrophys = Microphys_type::SB06;

    // Read microphysics switches and settings
    cflmax = inputin.get_item<TF>("micro", "cflmax", "", 1.2);
    Nc0 = inputin.get_item<TF>("micro", "Nc0", "");

    // Initialize the qr (rain water specific humidity) and nr (droplot number concentration) fields
    const std::string group_name = "thermo";
    fields.init_prognostic_field("qi", "Ice specific humidity", "kg kg-1", group_name, gd.sloc);
    fields.init_prognostic_field("qr", "Rain specific humidity", "kg kg-1", group_name, gd.sloc);
    fields.init_prognostic_field("qs", "Snow specific humidity", "kg kg-1", group_name, gd.sloc);
    fields.init_prognostic_field("qg", "Graupel specific humidity", "kg kg-1", group_name, gd.sloc);
    fields.init_prognostic_field("qh", "Hail specific humidity", "kg kg-1", group_name, gd.sloc);

    fields.init_prognostic_field("ni", "Number density ice", "m-3", group_name, gd.sloc);
    fields.init_prognostic_field("nr", "Number density rain", "m-3", group_name, gd.sloc);
    fields.init_prognostic_field("ns", "Number density snow", "m-3", group_name, gd.sloc);
    fields.init_prognostic_field("ng", "Number density graupel", "m-3", group_name, gd.sloc);
    fields.init_prognostic_field("nh", "Number density hail", "m-3", group_name, gd.sloc);

    // Load the viscosity for both fields.
    fields.sp.at("qi")->visc = inputin.get_item<TF>("fields", "svisc", "qi");
    fields.sp.at("qr")->visc = inputin.get_item<TF>("fields", "svisc", "qr");
    fields.sp.at("qg")->visc = inputin.get_item<TF>("fields", "svisc", "qg");
    fields.sp.at("qs")->visc = inputin.get_item<TF>("fields", "svisc", "qs");
    fields.sp.at("qh")->visc = inputin.get_item<TF>("fields", "svisc", "qh");

    fields.sp.at("ni")->visc = inputin.get_item<TF>("fields", "svisc", "ni");
    fields.sp.at("nr")->visc = inputin.get_item<TF>("fields", "svisc", "nr");
    fields.sp.at("ng")->visc = inputin.get_item<TF>("fields", "svisc", "ng");
    fields.sp.at("ns")->visc = inputin.get_item<TF>("fields", "svisc", "ns");
    fields.sp.at("nh")->visc = inputin.get_item<TF>("fields", "svisc", "nh");
}

template<typename TF>
Microphys_sb06<TF>::~Microphys_sb06()
{
}

template<typename TF>
void Microphys_sb06<TF>::init()
{
    auto& gd = grid.get_grid_data();

    rr_bot.resize(gd.ijcells);
    rs_bot.resize(gd.ijcells);
    rg_bot.resize(gd.ijcells);
}

template<typename TF>
void Microphys_sb06<TF>::create(
        Input& inputin, Netcdf_handle& input_nc,
        Stats<TF>& stats, Cross<TF>& cross, Dump<TF>& dump, Column<TF>& column)
{
    const std::string group_name = "thermo";

    // Add variables to the statistics
    if (stats.get_switch())
    {
        // Time series
        stats.add_time_series("rr", "Mean surface rain rate", "kg m-2 s-1", group_name);
        stats.add_time_series("rs", "Mean surface snow rate", "kg m-2 s-1", group_name);
        stats.add_time_series("rg", "Mean surface graupel rate", "kg m-2 s-1", group_name);

        stats.add_tendency(*fields.st.at("thl"), "z", tend_name, tend_longname);
        stats.add_tendency(*fields.st.at("qt") , "z", tend_name, tend_longname);
        stats.add_tendency(*fields.st.at("qr") , "z", tend_name, tend_longname);
        stats.add_tendency(*fields.st.at("qs") , "z", tend_name, tend_longname);
        stats.add_tendency(*fields.st.at("qg") , "z", tend_name, tend_longname);
    }

    if (column.get_switch())
    {
        column.add_time_series("rr", "Surface rain rate", "kg m-2 s-1");
        column.add_time_series("rs", "Surface snow rate", "kg m-2 s-1");
        column.add_time_series("rg", "Surface graupel rate", "kg m-2 s-1");
    }

    // Create cross sections
    // 1. Variables that this class can calculate/provide:
    const std::vector<std::string> allowed_crossvars = {"rr_bot", "rs_bot", "rg_bot"};

    // 2. Cross-reference with the variables requested in the .ini file:
    crosslist = cross.get_enabled_variables(allowed_crossvars);
}

#ifndef USECUDA
template<typename TF>
void Microphys_sb06<TF>::exec(Thermo<TF>& thermo, const double dt, Stats<TF>& stats)
{
    auto& gd = grid.get_grid_data();

    // Get thermodynamic variables
    bool cyclic = false;
    bool is_stat = false;

    auto ql = fields.get_tmp();
    thermo.get_thermo_field(*ql, "ql", cyclic, is_stat);

    auto T = fields.get_tmp();
    thermo.get_thermo_field(*T, "T", cyclic, is_stat);

    const std::vector<TF>& p = thermo.get_basestate_vector("p");
    const std::vector<TF>& exner = thermo.get_basestate_vector("exner");
    const std::vector<TF>& rho = thermo.get_basestate_vector("rho");

    // 2D slices for quantities shared between different kernels.
    auto rain_mass = fields.get_tmp_xy();
    auto rain_diameter = fields.get_tmp_xy();
    auto mu_r = fields.get_tmp_xy();
    auto lambda_r = fields.get_tmp_xy();

    // Convert all units from `kg kg-1 to `kg m-3`.
    bool to_kgm3 = true;
    convert_units(
        fields.ap.at("qt")->fld.data(),
        fields.ap.at("qr")->fld.data(),
        fields.ap.at("qs")->fld.data(),
        fields.ap.at("qg")->fld.data(),
        fields.ap.at("qh")->fld.data(),
        fields.ap.at("qi")->fld.data(),
        ql->fld.data(),
        rho.data(),
        gd.istart, gd.iend,
        gd.jstart, gd.jend,
        gd.kstart, gd.kend,
        gd.icells, gd.ijcells,
        to_kgm3);
   
    for (int k=gd.kend-1; k>=gd.kstart; --k)
    {
        // call sedi_vel_rain(rain,rain_coeffs,qr(:,k),xr_now,rhocorr(:,k),vr_sedn_now,vr_sedq_now,its,ite,qc(:,k))
        // Sedimentation
        sedi_vel_rain(
                fields.sp.at("qr")->fld.data(),
                gd.istart, gd.iend,
                gd.jstart, gd.jend,
                gd.icells, gd.ijcells
                );


        // Autoconversion; formation of rain drop by coagulating cloud droplets.
        autoconversion(
            fields.st.at("qr")->fld.data(),
            fields.st.at("nr")->fld.data(),
            fields.st.at("qt")->fld.data(),
            fields.st.at("thl")->fld.data(),
            fields.sp.at("qr")->fld.data(),
            ql->fld.data(),
            rho.data(),
            exner.data(), Nc0,
            gd.istart, gd.iend,
            gd.jstart, gd.jend,
            k, k+1,
            gd.icells, gd.ijcells);

        // Accretion; growth of rain droplets by collecting cloud droplets
        accretion(
            fields.st.at("qr")->fld.data(),
            fields.st.at("qt")->fld.data(),
            fields.st.at("thl")->fld.data(),
            fields.sp.at("qr")->fld.data(),
            ql->fld.data(),
            rho.data(),
            exner.data(),
            gd.istart, gd.iend,
            gd.jstart, gd.jend,
            k, k+1,
            gd.icells, gd.ijcells);

        // Calculate quantities used by multiple kernels.
        prepare_microphysics_slice(
            (*rain_mass).data(),
            (*rain_diameter).data(),
            (*mu_r).data(),
            (*lambda_r).data(),
            fields.sp.at("qr")->fld.data(),
            fields.sp.at("nr")->fld.data(),
            gd.istart, gd.iend,
            gd.jstart, gd.jend,
            gd.icells, gd.ijcells, k);

        // Evaporation of rain droplets.
        evaporation(
            fields.st.at("qr")->fld.data(),
            fields.st.at("nr")->fld.data(),
            fields.st.at("qt")->fld.data(),
            fields.st.at("thl")->fld.data(),
            fields.sp.at("qr")->fld.data(),
            fields.sp.at("nr")->fld.data(),
            ql->fld.data(),
            fields.sp.at("qi")->fld.data(),
            fields.sp.at("qt")->fld.data(),
            T->fld.data(),
            rho.data(),
            exner.data(),
            p.data(),
            (*rain_mass).data(),
            (*rain_diameter).data(),
            gd.istart, gd.iend,
            gd.jstart, gd.jend,
            gd.icells, gd.ijcells, k);

        selfcollection_breakup(
                fields.st.at("nr")->fld.data(),
                fields.sp.at("qr")->fld.data(),
                fields.sp.at("nr")->fld.data(),
                rho.data(),
                (*rain_mass).data(),
                (*rain_diameter).data(),
                (*lambda_r).data(),
                gd.istart, gd.iend,
                gd.jstart, gd.jend,
                gd.icells, gd.ijcells, k);

        // Sedimentation
        // TODO
    }

    // Calculate tendencies.
    stats.calc_tend(*fields.st.at("thl"), tend_name);
    stats.calc_tend(*fields.st.at("qt" ), tend_name);
    stats.calc_tend(*fields.st.at("qi" ), tend_name);
    stats.calc_tend(*fields.st.at("qr" ), tend_name);
    stats.calc_tend(*fields.st.at("qs" ), tend_name);
    stats.calc_tend(*fields.st.at("qg" ), tend_name);

    // Convert all units from `kg m-3 to `kg kg-1`.
    to_kgm3 = false;
    convert_units(
        fields.ap.at("qt")->fld.data(),
        fields.ap.at("qr")->fld.data(),
        fields.ap.at("qs")->fld.data(),
        fields.ap.at("qg")->fld.data(),
        fields.ap.at("qh")->fld.data(),
        fields.ap.at("qi")->fld.data(),
        ql->fld.data(),
        rho.data(),
        gd.istart, gd.iend,
        gd.jstart, gd.jend,
        gd.kstart, gd.kend,
        gd.icells, gd.ijcells,
        to_kgm3);

    // Release temporary fields.
    fields.release_tmp(ql);
    fields.release_tmp(T);

    fields.release_tmp_xy(rain_mass);
    fields.release_tmp_xy(rain_diameter);
    fields.release_tmp_xy(mu_r);
    fields.release_tmp_xy(lambda_r);
}
#endif

template<typename TF>
void Microphys_sb06<TF>::exec_stats(Stats<TF>& stats, Thermo<TF>& thermo, const double dt)
{
    // Time series
    const TF no_offset = 0.;
    stats.calc_stats_2d("rr", rr_bot, no_offset);
    stats.calc_stats_2d("rs", rs_bot, no_offset);
    stats.calc_stats_2d("rg", rg_bot, no_offset);
}

#ifndef USECUDA
template<typename TF>
void Microphys_sb06<TF>::exec_column(Column<TF>& column)
{
    const TF no_offset = 0.;
    column.calc_time_series("rr", rr_bot.data(), no_offset);
    column.calc_time_series("rs", rs_bot.data(), no_offset);
    column.calc_time_series("rg", rg_bot.data(), no_offset);
}
#endif

template<typename TF>
void Microphys_sb06<TF>::exec_cross(Cross<TF>& cross, unsigned long iotime)
{
    if (cross.get_switch())
    {
        for (auto& it : crosslist)
        {
            if (it == "rr_bot")
                cross.cross_plane(rr_bot.data(), "rr_bot", iotime);
            if (it == "rs_bot")
                cross.cross_plane(rs_bot.data(), "rs_bot", iotime);
            if (it == "rg_bot")
                cross.cross_plane(rg_bot.data(), "rg_bot", iotime);
        }
    }
}

#ifndef USECUDA
template<typename TF>
unsigned long Microphys_sb06<TF>::get_time_limit(unsigned long idt, const double dt)
{
    auto& gd = grid.get_grid_data();
    auto tmp = fields.get_tmp();

    double cfl = 0.;

    // TO-DO

    // Get maximum CFL across all MPI tasks
    master.max(&cfl, 1);
    fields.release_tmp(tmp);

    // Prevent zero division.
    cfl = std::max(cfl, 1.e-5);

    return idt * this->cflmax / cfl;
}
#endif

template<typename TF>
bool Microphys_sb06<TF>::has_mask(std::string name)
{
    return false;
}

template<typename TF>
void Microphys_sb06<TF>::get_mask(Stats<TF>& stats, std::string mask_name)
{
    std::string message = "SB06 microphysics scheme can not provide mask: \"" + mask_name +"\"";
    throw std::runtime_error(message);
}

template<typename TF>
void Microphys_sb06<TF>::get_surface_rain_rate(std::vector<TF>& field)
{
    // Make a hard copy of the surface rain precipitation field
    field = rr_bot;

    // Add snow and graupel surface precipitation
    std::transform(field.begin(), field.end(), rs_bot.begin(), field.begin(), std::plus<TF>());
    std::transform(field.begin(), field.end(), rg_bot.begin(), field.begin(), std::plus<TF>());
}

template class Microphys_sb06<double>;
template class Microphys_sb06<float>;<|MERGE_RESOLUTION|>--- conflicted
+++ resolved
@@ -342,16 +342,6 @@
             }
     }
 
-<<<<<<< HEAD
-    void sedi_vel_rain(
-            TF* restrict qr,
-            const int istart, const int iend,
-            const int jstart, const int jend,
-            const int jstride, const int kstride
-            )
-    {
-    }
-=======
 
     template<typename TF>
     void selfcollection_breakup(
@@ -410,9 +400,14 @@
                     }
                 }
     }
-
-
->>>>>>> 22ea3608
+    void sedi_vel_rain(
+            TF* restrict qr,
+            const int istart, const int iend,
+            const int jstart, const int jend,
+            const int jstride, const int kstride
+            )
+    {
+    }
 }
 
 template<typename TF>
