/*
 * MicroHH
 * Copyright (c) 2011-2020 Chiel van Heerwaarden
 * Copyright (c) 2011-2020 Thijs Heus
 * Copyright (c) 2014-2020 Bart van Stratum
 *
 * This file is part of MicroHH
 *
 * MicroHH is free software: you can redistribute it and/or modify
 * it under the terms of the GNU General Public License as published by
 * the Free Software Foundation, either version 3 of the License, or
 * (at your option) any later version.

 * MicroHH is distributed in the hope that it will be useful,
 * but WITHOUT ANY WARRANTY; without even the implied warranty of
 * MERCHANTABILITY or FITNESS FOR A PARTICULAR PURPOSE.  See the
 * GNU General Public License for more details.

 * You should have received a copy of the GNU General Public License
 * along with MicroHH.  If not, see <http://www.gnu.org/licenses/>.
 */

#include <iostream>
#include <cmath>
#include <vector>

#include "master.h"
#include "grid.h"
#include "fields.h"
#include "diff.h"
#include "stats.h"
#include "cross.h"
#include "column.h"
#include "thermo.h"
#include "thermo_moist_functions.h"
#include "constants.h"

#include "microphys.h"
#include "microphys_sb06.h"

namespace
{
    using namespace Constants;
    namespace fm = Fast_math;

    // For simplicity, define constants here for now. These should probably move to the header.
    template<typename TF> constexpr TF ql_min   = 1.e-6;               // Min cloud liquid water for which calculations are performed
    template<typename TF> constexpr TF qr_min   = 1.e-15;              // Min rain liquid water for which calculations are performed

    template<typename TF>
    void convert_units(
            TF* const restrict qt,
            TF* const restrict qr,
            TF* const restrict qs,
            TF* const restrict qg,
            TF* const restrict qh,
            TF* const restrict ql,
            TF* const restrict qi,
            const TF* const restrict rho,
            const int istart, const int iend,
            const int jstart, const int jend,
            const int kstart, const int kend,
            const int icells, const int ijcells,
            bool to_kgm3)
    {
        TF fac;

        for (int k=kstart; k<kend; k++)
        {
            if (to_kgm3)
                fac = rho[k];
            else
                fac = TF(1)/rho[k];

            for (int j=jstart; j<jend; j++)
                #pragma ivdep
                for (int i=istart; i<iend; i++)
                {
                    const int ijk = i + j*icells + k*ijcells;

                    qt[ijk] *= fac;
                    ql[ijk] *= fac;
                    qi[ijk] *= fac;
                    qr[ijk] *= fac;
                    qs[ijk] *= fac;
                    qg[ijk] *= fac;
                    qh[ijk] *= fac;
                }
        }
    }

    template<typename TF>
    void autoconversion(
            TF* const restrict qrt,
            TF* const restrict nrt,
            TF* const restrict qtt,
            TF* const restrict thlt,
            const TF* const restrict qr,
            const TF* const restrict ql,
            const TF* const restrict rho,
            const TF* const restrict exner,
            const TF nc,
            const int istart, const int iend,
            const int jstart, const int jend,
            const int kstart, const int kend,
            const int icells, const int ijcells)
    {
        const TF x_star = 2.6e-10;       // SB06, list of symbols, same as UCLA-LES

        for (int k=kstart; k<kend; k++)
            for (int j=jstart; j<jend; j++)
                #pragma ivdep
                for (int i=istart; i<iend; i++)
                {
                    const int ijk = i + j*icells + k*ijcells;

                    if (ql[ijk] > ql_min<TF>)
                    {
                        const TF au_tend = TF(1e-12);

                        qrt[ijk]  += au_tend;
                        nrt[ijk]  += au_tend * rho[k] / x_star;
                        qtt[ijk]  -= au_tend;
                        thlt[ijk] += Lv<TF> / (cp<TF> * exner[k]) * au_tend;
                    }
                }
    }
}

template<typename TF>
Microphys_sb06<TF>::Microphys_sb06(
        Master& masterin, Grid<TF>& gridin, Fields<TF>& fieldsin, Input& inputin) :
        Microphys<TF>(masterin, gridin, fieldsin, inputin)
{
    auto& gd = grid.get_grid_data();
    swmicrophys = Microphys_type::SB06;

    // Read microphysics switches and settings
    cflmax = inputin.get_item<TF>("micro", "cflmax", "", 1.2);
    Nc0 = inputin.get_item<TF>("micro", "Nc0", "");

    // Initialize the qr (rain water specific humidity) and nr (droplot number concentration) fields
    const std::string group_name = "thermo";
<<<<<<< HEAD

=======
    fields.init_prognostic_field("qi", "Ice specific humidity", "kg kg-1", group_name, gd.sloc);
>>>>>>> b9c93027
    fields.init_prognostic_field("qr", "Rain water specific humidity", "kg kg-1", group_name, gd.sloc);
    fields.init_prognostic_field("qs", "Snow specific humidity", "kg kg-1", group_name, gd.sloc);
    fields.init_prognostic_field("qg", "Graupel specific humidity", "kg kg-1", group_name, gd.sloc);
    fields.init_prognostic_field("qh", "Hail specific humidity", "kg kg-1", group_name, gd.sloc);

    fields.init_prognostic_field("ni", "Number density ice", "m-3", group_name, gd.sloc);
    fields.init_prognostic_field("nr", "Number density rain", "m-3", group_name, gd.sloc);
    fields.init_prognostic_field("ns", "Number density snow", "m-3", group_name, gd.sloc);
    fields.init_prognostic_field("ng", "Number density graupel", "m-3", group_name, gd.sloc);
    fields.init_prognostic_field("nh", "Number density hail", "m-3", group_name, gd.sloc);

    // Load the viscosity for both fields.
    fields.sp.at("qi")->visc = inputin.get_item<TF>("fields", "svisc", "qi");
    fields.sp.at("qr")->visc = inputin.get_item<TF>("fields", "svisc", "qr");
    fields.sp.at("qg")->visc = inputin.get_item<TF>("fields", "svisc", "qg");
    fields.sp.at("qs")->visc = inputin.get_item<TF>("fields", "svisc", "qs");
    fields.sp.at("qh")->visc = inputin.get_item<TF>("fields", "svisc", "qh");

    fields.sp.at("ni")->visc = inputin.get_item<TF>("fields", "svisc", "ni");
    fields.sp.at("nr")->visc = inputin.get_item<TF>("fields", "svisc", "nr");
    fields.sp.at("ng")->visc = inputin.get_item<TF>("fields", "svisc", "ng");
    fields.sp.at("ns")->visc = inputin.get_item<TF>("fields", "svisc", "ns");
    fields.sp.at("nh")->visc = inputin.get_item<TF>("fields", "svisc", "nh");
}

template<typename TF>
Microphys_sb06<TF>::~Microphys_sb06()
{
}

template<typename TF>
void Microphys_sb06<TF>::init()
{
    auto& gd = grid.get_grid_data();

    rr_bot.resize(gd.ijcells);
    rs_bot.resize(gd.ijcells);
    rg_bot.resize(gd.ijcells);
}

template<typename TF>
void Microphys_sb06<TF>::create(
        Input& inputin, Netcdf_handle& input_nc,
        Stats<TF>& stats, Cross<TF>& cross, Dump<TF>& dump, Column<TF>& column)
{
    const std::string group_name = "thermo";

    // Add variables to the statistics
    if (stats.get_switch())
    {
        // Time series
        stats.add_time_series("rr", "Mean surface rain rate", "kg m-2 s-1", group_name);
        stats.add_time_series("rs", "Mean surface snow rate", "kg m-2 s-1", group_name);
        stats.add_time_series("rg", "Mean surface graupel rate", "kg m-2 s-1", group_name);

        stats.add_tendency(*fields.st.at("thl"), "z", tend_name, tend_longname);
        stats.add_tendency(*fields.st.at("qt") , "z", tend_name, tend_longname);
        stats.add_tendency(*fields.st.at("qr") , "z", tend_name, tend_longname);
        stats.add_tendency(*fields.st.at("qs") , "z", tend_name, tend_longname);
        stats.add_tendency(*fields.st.at("qg") , "z", tend_name, tend_longname);
    }

    if (column.get_switch())
    {
        column.add_time_series("rr", "Surface rain rate", "kg m-2 s-1");
        column.add_time_series("rs", "Surface snow rate", "kg m-2 s-1");
        column.add_time_series("rg", "Surface graupel rate", "kg m-2 s-1");
    }

    // Create cross sections
    // 1. Variables that this class can calculate/provide:
    const std::vector<std::string> allowed_crossvars = {"rr_bot", "rs_bot", "rg_bot"};

    // 2. Cross-reference with the variables requested in the .ini file:
    crosslist = cross.get_enabled_variables(allowed_crossvars);
}

#ifndef USECUDA
template<typename TF>
void Microphys_sb06<TF>::exec(Thermo<TF>& thermo, const double dt, Stats<TF>& stats)
{
    auto& gd = grid.get_grid_data();

    // Get liquid water, ice and pressure variables before starting.
    auto ql = fields.get_tmp();

    thermo.get_thermo_field(*ql, "ql", false, false);

    const std::vector<TF>& p = thermo.get_basestate_vector("p");
    const std::vector<TF>& exner = thermo.get_basestate_vector("exner");
    const std::vector<TF>& rho = thermo.get_basestate_vector("rho");

    // Convert all units from `kg kg-1 to `kg m-3`.
    bool to_kgm3 = true;
    convert_units(
        fields.ap.at("qt")->fld.data(),
        fields.ap.at("qr")->fld.data(),
        fields.ap.at("qs")->fld.data(),
        fields.ap.at("qg")->fld.data(),
        fields.ap.at("qh")->fld.data(),
        ql->fld.data(),
        qi->fld.data(),
        rho.data(),
        gd.istart, gd.iend,
        gd.jstart, gd.jend,
        gd.kstart, gd.kend,
        gd.icells, gd.ijcells,
        to_kgm3);

    for (int k=gd.kend-1; k<=gd.kstart; --k)
    {
        // Sedimentation
        // TODO

        // Autoconversion; formation of rain drop by coagulating cloud droplets.
        autoconversion(
            fields.st.at("qr")->fld.data(),
            fields.st.at("nr")->fld.data(),
            fields.st.at("qt")->fld.data(),
            fields.st.at("thl")->fld.data(),
            fields.sp.at("qr")->fld.data(),
            ql->fld.data(),
            fields.rhoref.data(),
            exner.data(), Nc0,
            gd.istart, gd.iend,
            gd.jstart, gd.jend,
            k, k+1,
            gd.icells, gd.ijcells);

        // Sedimentation
        // TODO
    }

    // Release temporary fields.
    fields.release_tmp(ql);

    // Calculate tendencies.
    stats.calc_tend(*fields.st.at("thl"), tend_name);
    stats.calc_tend(*fields.st.at("qt" ), tend_name);
    stats.calc_tend(*fields.st.at("qi" ), tend_name);
    stats.calc_tend(*fields.st.at("qr" ), tend_name);
    stats.calc_tend(*fields.st.at("qs" ), tend_name);
    stats.calc_tend(*fields.st.at("qg" ), tend_name);
<<<<<<< HEAD

    // Convert all units from `kg m-3 to `kg kg-1`.
    to_kgm3 = false;
    convert_units(
        fields.ap.at("qt")->fld.data(),
        fields.ap.at("qr")->fld.data(),
        fields.ap.at("qs")->fld.data(),
        fields.ap.at("qg")->fld.data(),
        fields.ap.at("qh")->fld.data(),
        ql->fld.data(),
        qi->fld.data(),
        rho.data(),
        gd.istart, gd.iend,
        gd.jstart, gd.jend,
        gd.kstart, gd.kend,
        gd.icells, gd.ijcells,
        to_kgm3);
=======
    stats.calc_tend(*fields.st.at("qh" ), tend_name);
>>>>>>> b9c93027
}
#endif

template<typename TF>
void Microphys_sb06<TF>::exec_stats(Stats<TF>& stats, Thermo<TF>& thermo, const double dt)
{
    // Time series
    const TF no_offset = 0.;
    stats.calc_stats_2d("rr", rr_bot, no_offset);
    stats.calc_stats_2d("rs", rs_bot, no_offset);
    stats.calc_stats_2d("rg", rg_bot, no_offset);
}

#ifndef USECUDA
template<typename TF>
void Microphys_sb06<TF>::exec_column(Column<TF>& column)
{
    const TF no_offset = 0.;
    column.calc_time_series("rr", rr_bot.data(), no_offset);
    column.calc_time_series("rs", rs_bot.data(), no_offset);
    column.calc_time_series("rg", rg_bot.data(), no_offset);
}
#endif

template<typename TF>
void Microphys_sb06<TF>::exec_cross(Cross<TF>& cross, unsigned long iotime)
{
    if (cross.get_switch())
    {
        for (auto& it : crosslist)
        {
            if (it == "rr_bot")
                cross.cross_plane(rr_bot.data(), "rr_bot", iotime);
            if (it == "rs_bot")
                cross.cross_plane(rs_bot.data(), "rs_bot", iotime);
            if (it == "rg_bot")
                cross.cross_plane(rg_bot.data(), "rg_bot", iotime);
        }
    }
}

#ifndef USECUDA
template<typename TF>
unsigned long Microphys_sb06<TF>::get_time_limit(unsigned long idt, const double dt)
{
    auto& gd = grid.get_grid_data();
    auto tmp = fields.get_tmp();

    double cfl = 0.;

    // TO-DO

    // Get maximum CFL across all MPI tasks
    master.max(&cfl, 1);
    fields.release_tmp(tmp);

    // Prevent zero division.
    cfl = std::max(cfl, 1.e-5);

    return idt * this->cflmax / cfl;
}
#endif

template<typename TF>
bool Microphys_sb06<TF>::has_mask(std::string name)
{
    return false;
}

template<typename TF>
void Microphys_sb06<TF>::get_mask(Stats<TF>& stats, std::string mask_name)
{
    std::string message = "SB06 microphysics scheme can not provide mask: \"" + mask_name +"\"";
    throw std::runtime_error(message);
}

template<typename TF>
void Microphys_sb06<TF>::get_surface_rain_rate(std::vector<TF>& field)
{
    // Make a hard copy of the surface rain precipitation field
    field = rr_bot;

    // Add snow and graupel surface precipitation
    std::transform(field.begin(), field.end(), rs_bot.begin(), field.begin(), std::plus<TF>());
    std::transform(field.begin(), field.end(), rg_bot.begin(), field.begin(), std::plus<TF>());
}

template class Microphys_sb06<double>;
template class Microphys_sb06<float>;<|MERGE_RESOLUTION|>--- conflicted
+++ resolved
@@ -54,8 +54,8 @@
             TF* const restrict qs,
             TF* const restrict qg,
             TF* const restrict qh,
+            TF* const restrict qi,
             TF* const restrict ql,
-            TF* const restrict qi,
             const TF* const restrict rho,
             const int istart, const int iend,
             const int jstart, const int jend,
@@ -141,12 +141,8 @@
 
     // Initialize the qr (rain water specific humidity) and nr (droplot number concentration) fields
     const std::string group_name = "thermo";
-<<<<<<< HEAD
-
-=======
     fields.init_prognostic_field("qi", "Ice specific humidity", "kg kg-1", group_name, gd.sloc);
->>>>>>> b9c93027
-    fields.init_prognostic_field("qr", "Rain water specific humidity", "kg kg-1", group_name, gd.sloc);
+    fields.init_prognostic_field("qr", "Rain specific humidity", "kg kg-1", group_name, gd.sloc);
     fields.init_prognostic_field("qs", "Snow specific humidity", "kg kg-1", group_name, gd.sloc);
     fields.init_prognostic_field("qg", "Graupel specific humidity", "kg kg-1", group_name, gd.sloc);
     fields.init_prognostic_field("qh", "Hail specific humidity", "kg kg-1", group_name, gd.sloc);
@@ -246,8 +242,8 @@
         fields.ap.at("qs")->fld.data(),
         fields.ap.at("qg")->fld.data(),
         fields.ap.at("qh")->fld.data(),
+        fields.ap.at("qi")->fld.data(),
         ql->fld.data(),
-        qi->fld.data(),
         rho.data(),
         gd.istart, gd.iend,
         gd.jstart, gd.jend,
@@ -289,7 +285,6 @@
     stats.calc_tend(*fields.st.at("qr" ), tend_name);
     stats.calc_tend(*fields.st.at("qs" ), tend_name);
     stats.calc_tend(*fields.st.at("qg" ), tend_name);
-<<<<<<< HEAD
 
     // Convert all units from `kg m-3 to `kg kg-1`.
     to_kgm3 = false;
@@ -299,18 +294,14 @@
         fields.ap.at("qs")->fld.data(),
         fields.ap.at("qg")->fld.data(),
         fields.ap.at("qh")->fld.data(),
+        fields.ap.at("qi")->fld.data(),
         ql->fld.data(),
-        qi->fld.data(),
         rho.data(),
         gd.istart, gd.iend,
         gd.jstart, gd.jend,
         gd.kstart, gd.kend,
         gd.icells, gd.ijcells,
-        to_kgm3);
-=======
-    stats.calc_tend(*fields.st.at("qh" ), tend_name);
->>>>>>> b9c93027
-}
+        to_kgm3);}
 #endif
 
 template<typename TF>
