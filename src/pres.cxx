--- conflicted
+++ resolved
@@ -66,11 +66,6 @@
   return divmax;
 }
 
-<<<<<<< HEAD
-int cpres::prepareGPU()
-{
-  return 0;
-=======
 cpres* cpres::factory(cmaster *masterin, cinput *inputin, cmodel *modelin, const std::string swspatialorder)
 {
   std::string swpres;
@@ -88,5 +83,9 @@
     masterin->printError("\"%s\" is an illegal value for swpres\n", swpres.c_str());
     throw 1;
   }
->>>>>>> fa7249d0
+}
+
+int cpres::prepareGPU()
+{
+  return 0;
 }