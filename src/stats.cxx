/*
 * MicroHH
 * Copyright (c) 2011-2018 Chiel van Heerwaarden
 * Copyright (c) 2011-2018 Thijs Heus
 * Copyright (c) 2014-2018 Bart van Stratum
 *
 * This file is part of MicroHH
 *
 * MicroHH is free software: you can redistribute it and/or modify
 * it under the terms of the GNU General Public License as published by
 * the Free Software Foundation, either version 3 of the License, or
 * (at your option) any later version.

 * MicroHH is distributed in the hope that it will be useful,
 * but WITHOUT ANY WARRANTY; without even the implied warranty of
 * MERCHANTABILITY or FITNESS FOR A PARTICULAR PURPOSE.  See the
 * GNU General Public License for more details.

 * You should have received a copy of the GNU General Public License
 * along with MicroHH.  If not, see <http://www.gnu.org/licenses/>.
 */

#include <cstdio>
#include <cmath>
#include <sstream>
#include <algorithm>
#include <iostream>
#include <iomanip>
#include <vector>
#include <netcdf>       // C++
#include <netcdf.h>     // C, for sync() using older netCDF-C++ versions
#include "master.h"
#include "grid.h"
#include "fields.h"
#include "stats.h"
#include "defines.h"
#include "constants.h"
#include "finite_difference.h"
#include "timeloop.h"
#include "diff.h"

namespace
{
    using namespace netCDF;
    using namespace netCDF::exceptions;
    using namespace Constants;

    // Help functions to switch between the different NetCDF data types
    template<typename TF> NcType netcdf_fp_type();
    template<> NcType netcdf_fp_type<double>() { return ncDouble; }
    template<> NcType netcdf_fp_type<float>()  { return ncFloat; }

    template<typename TF> TF netcdf_fp_fillvalue();
    template<> double netcdf_fp_fillvalue<double>() { return NC_FILL_DOUBLE; }
    template<> float  netcdf_fp_fillvalue<float>()  { return NC_FILL_FLOAT; }

    template<typename TF, Stats_mask_type mode>
    TF is_false(const TF value, const TF threshold)
    {
        if (mode == Stats_mask_type::Plus)
            return (value <= threshold);
        else if (mode == Stats_mask_type::Min)
            return (value > threshold);
    }

    template<typename TF>
    TF in_mask(const unsigned int mask, const unsigned int flag) { return static_cast<TF>( (mask & flag) != 0 ); }

    template<typename TF>
    void set_flag(unsigned int& flag, const int*& restrict nmask, const Mask<TF>& m, const int loc)
    {
        if (loc == 0)
        {
            flag = m.flag;
            nmask = m.nmask.data();
        }
        else
        {
            flag = m.flagh;
            nmask = m.nmaskh.data();
        }
    }

    template<typename TF>
    void set_fillvalue_prof(TF* const restrict data, const int* const restrict nmask, const int kstart, const int kcells)
    {
        for (int k=kstart; k<kcells; ++k)
        {
            if (nmask[k] == 0)
                data[k] = netcdf_fp_fillvalue<TF>();
        }
    }

    template<typename TF, Stats_mask_type mode>
    void calc_mask_thres(
            unsigned int* const restrict mfield, unsigned int* const restrict mfield_bot,
            const unsigned int flag, const unsigned int flagh,
            const TF* const restrict fld, const TF* const restrict fldh,
            const TF* const restrict fld_bot, const TF threshold,
            const int istart, const int jstart, const int kstart,
            const int iend,   const int jend,   const int kend,
            const int icells, const int ijcells)
    {
        #pragma omp parallel for
        for (int k=kstart; k<kend; ++k)
            for (int j=jstart; j<jend; ++j)
                #pragma ivdep
                for (int i=istart; i<iend; ++i)
                {
                    const int ijk = i + j*icells + k*ijcells;
                    mfield[ijk] -= (mfield[ijk] & flag ) * is_false<TF, mode>(fld [ijk], threshold);
                    mfield[ijk] -= (mfield[ijk] & flagh) * is_false<TF, mode>(fldh[ijk], threshold);
                }

        // Set the top value for the flux level.
        #pragma omp parallel for
        for (int j=jstart; j<jend; ++j)
            #pragma ivdep
            for (int i=istart; i<iend; ++i)
            {
                const int ijk = i + j*icells + kend*ijcells;
                mfield[ijk] -= (mfield[ijk] & flagh) * is_false<TF, mode>(fldh[ijk], threshold);
            }

        // Set the mask for surface projected quantities
        #pragma omp parallel for
        for (int j=jstart; j<jend; ++j)
            #pragma ivdep
            for (int i=istart; i<iend; ++i)
            {
                const int ij  = i + j*icells;
                mfield_bot[ij] -= (mfield_bot[ij] & flag) * is_false<TF, mode>(fld_bot[ij], threshold);
            }
    }

    template<typename TF, Stats_mask_type mode>
    void calc_mask_thres_pert(
            unsigned int* const restrict mfield, unsigned int* const restrict mfield_bot,
            const unsigned int flag, const unsigned int flagh,
            const TF* const restrict fld, const TF* const restrict fld_mean, const TF* const restrict fldh,
            const TF* const restrict fldh_mean, const TF* const restrict fld_bot, const TF threshold,
            const int istart, const int jstart, const int kstart,
            const int iend,   const int jend,   const int kend,
            const int icells, const int ijcells)
    {

        #pragma omp parallel for
        for (int k=kstart; k<kend; ++k)
            for (int j=jstart; j<jend; ++j)
                #pragma ivdep
                for (int i=istart; i<iend; ++i)
                {
                    const int ijk = i + j*icells + k*ijcells;
                    mfield[ijk] -=  (mfield[ijk] & flag ) * is_false<TF, mode>(fld [ijk]-fld_mean [k], threshold);
                    mfield[ijk] -=  (mfield[ijk] & flagh) * is_false<TF, mode>(fldh[ijk]-fldh_mean[k], threshold);
                }

        // Set the mask for surface projected quantities
        #pragma omp parallel for
        for (int j=jstart; j<jend; ++j)
            #pragma ivdep
            for (int i=istart; i<iend; ++i)
            {
                const int ij  = i + j*icells;
                mfield_bot[ij] -= (mfield_bot[ij] & flag) * is_false<TF, mode>(fld_bot[ij]-fld_mean[kstart], threshold);
            }

    }

    template<typename TF>
    void calc_area(
            TF* const restrict area, const int loc[3], const int* const restrict nmask,
            const int kstart, const int kend, const int ijtot)
    {
        for (int k=kstart; k<kend+loc[2]; ++k)
        {
            if (nmask[k])
                area[k] = static_cast<TF>(nmask[k]) / static_cast<TF>(ijtot);
            else
                area[k] = 0.;
        }
    }

    // Sets all the mask values to one (non-masked field)
    template<typename TF>
    void calc_nmask(
            int* restrict nmask_full, int* restrict nmask_half, int& nmask_bottom,
            const unsigned int* const mfield, const unsigned int* const mfield_bot, const unsigned int flag, const unsigned int flagh,
            const int istart, const int iend, const int jstart, const int jend,
            const int kstart, const int kend, const int icells, const int ijcells, const int kcells)
    {
        #pragma omp parallel for
        for (int k=kstart; k<kend; ++k)
        {
            nmask_full[k] = 0;
            nmask_half[k] = 0;

            for (int j=jstart; j<jend; ++j)
                for (int i=istart; i<iend; ++i)
                {
                    const int ijk = i + j*icells + k*ijcells;
                    nmask_full[k] += in_mask<int>(mfield[ijk], flag );
                    nmask_half[k] += in_mask<int>(mfield[ijk], flagh);
                }
        }

        nmask_bottom     = 0;
        nmask_half[kend] = 0;
        for (int j=jstart; j<jend; ++j)
            for (int i=istart; i<iend; ++i)
            {
                const int ij      = i + j*icells;
                const int ijk     = i + j*icells + kend*ijcells;
                nmask_bottom     += in_mask<int>(mfield_bot[ij], flag);
                nmask_half[kend] += in_mask<int>(mfield[ijk], flagh);
            }
    }

    template<typename TF>
    void calc_mean(
            TF* const restrict prof, const TF* const restrict fld, const TF offset,
            const unsigned int* const mask, const unsigned int flag, const int* const nmask,
            const int istart, const int iend, const int jstart, const int jend, const int kstart, const int kend,
            const int icells, const int ijcells)
    {
        #pragma omp parallel for
        for (int k=kstart; k<kend+1; ++k)
        {
            if (nmask[k])
            {
                prof[k] = 0.;
                for (int j=jstart; j<jend; ++j)
                    #pragma ivdep
                    for (int i=istart; i<iend; ++i)
                    {
                        const int ijk  = i + j*icells + k*ijcells;
                        prof[k] += in_mask<TF>(mask[ijk], flag)*(fld[ijk] + offset);
                    }

                prof[k] /= static_cast<TF>(nmask[k]);
            }
        }
    }


    template<typename TF>
    void calc_mean_2d(
            TF& out, const TF* const restrict fld, const TF offset,
            const int istart, const int iend, const int jstart, const int jend, const int icells, const int itot, const int jtot)
    {
                out = 0.;
                for (int j=jstart; j<jend; ++j)
                    #pragma ivdep
                    for (int i=istart; i<iend; ++i)
                    {
                        const int ij  = i + j*icells;
                        out = fld[ij] + offset;
                    }

                out /= static_cast<TF>(itot*jtot);
    }

    template<typename TF>
    void calc_moment(
            TF* const restrict prof, const TF* const restrict fld, const TF* const restrict fld_mean, const TF offset,
            const unsigned int* const mask, const unsigned int flag, const int* const nmask, const int power,
            const int istart, const int iend, const int jstart, const int jend, const int kstart, const int kend,
            const int icells, const int ijcells)
    {
        #pragma omp parallel for
        for (int k=kstart; k<kend+1; ++k)
        {
            if (nmask[k])
            {
                prof[k] = 0.;
                for (int j=jstart; j<jend; ++j)
                    #pragma ivdep
                    for (int i=istart; i<iend; ++i)
                    {
                        const int ijk  = i + j*icells + k*ijcells;
                        prof[k] += in_mask<TF>(mask[ijk], flag)*std::pow(fld[ijk] - fld_mean[k] + offset, power);
                    }
                prof[k] /= static_cast<TF>(nmask[k]);
            }
        }
    }

    template<typename TF>
    void calc_cov(
            TF* const restrict prof, const TF* const restrict fld1, const TF* const restrict fld1_mean, const TF offset1, const int pow1,
            const TF* const restrict fld2, const TF* const restrict fld2_mean, const TF offset2, const int pow2,
            const unsigned int* const mask, const unsigned int flag, const int* const nmask,
            const int istart, const int iend, const int jstart, const int jend, const int kstart, const int kend,
            const int icells, const int ijcells)
    {
        #pragma omp parallel for
        for (int k=kstart; k<kend+1; ++k)
        {
            if (nmask[k] && fld1_mean[k] != netcdf_fp_fillvalue<TF>() && fld2_mean[k] != netcdf_fp_fillvalue<TF>())
            {
                prof[k] = 0.;
                for (int j=jstart; j<jend; ++j)
                    #pragma ivdep
                    for (int i=istart; i<iend; ++i)
                    {
                        const int ijk  = i + j*icells + k*ijcells;
                        prof[k] += in_mask<TF>(mask[ijk], flag)*std::pow(fld1[ijk] - fld1_mean[k] + offset1, pow1)*std::pow(fld2[ijk] - fld2_mean[k] + offset2, pow2);
                    }

                prof[k] /= static_cast<TF>(nmask[k]);
            }
        }
    }

    template<typename TF>
    void add_fluxes(
            TF* const restrict flux, const TF* const restrict turb, const TF* const restrict diff, const TF fillvalue,
            const int kstart, const int kend)
    {
        for (int k=kstart; k<kend+1; ++k)
        {
            if (turb[k] == fillvalue || diff[k] == fillvalue)
                flux[k] = fillvalue;
            else
                flux[k] = turb[k] + diff[k];
        }
    }


    template<typename TF>
    void calc_frac(
            TF* const restrict prof, const TF* const restrict fld, const TF offset, const TF threshold,
            const unsigned int* const mask, const unsigned int flag, const int* const nmask,
            const int istart, const int iend, const int jstart, const int jend, const int kstart, const int kend,
            const int icells, const int ijcells)
    {
        #pragma omp parallel for
        for (int k=kstart; k<kend+1; ++k)
        {
            if (nmask[k])
            {
                prof[k] = 0.;
                for (int j=jstart; j<jend; ++j)
                    #pragma ivdep
                    for (int i=istart; i<iend; ++i)
                    {
                        const int ijk  = i + j*icells + k*ijcells;
                        prof[k] += in_mask<TF>(mask[ijk], flag)*(fld[ijk] + offset > threshold);
                    }
                prof[k] /= static_cast<TF>(nmask[k]);
            }
        }
    }

    template<typename TF>
    void calc_path(
            TF& path, const TF* const restrict data, const TF* const restrict dz, const TF* const restrict rho,
            const unsigned int* const mask, const unsigned int flag, const int* const nmask,
            const int istart, const int iend, const int jstart, const int jend, const int kstart, const int kend,
            const int icells, const int ijcells)
    {
        TF nmask_proj = 0.;
        for (int j=jstart; j<jend; ++j)
            #pragma ivdep
            for (int i=istart; i<iend; ++i)
            {
                for (int k=kstart; k<kend; ++k)
                {
                    const int ijk  = i + j*icells + k*ijcells;
                    if (in_mask<bool>(mask[ijk], flag))
                    {
                        ++nmask_proj;
                        break;
                    }
                }
            }

        if (nmask_proj > 0)
        {
            path = 0.;
            for (int k=kstart; k<kend; ++k)
            {
                if (nmask[k])
                {
                    path += data[k]*rho[k]*dz[k]*nmask[k];
                }
            }
            path /= static_cast<TF>(nmask_proj);
        }
        else
            path = netcdf_fp_fillvalue<TF>();

    }

    template<typename TF>
    void calc_cover(
            TF& cover, const TF* const restrict fld, const TF offset, const TF threshold,
            const unsigned int* const mask, const unsigned int flag, const int* const nmask,
            const int istart, const int iend, const int jstart, const int jend, const int kstart, const int kend,
            const int icells, const int ijcells)
    {
        cover = 0.;
        TF nmaskcover = 0.;

        for (int j=jstart; j<jend; ++j)
            #pragma ivdep
            for (int i=istart; i<iend; ++i)
            {
                TF maskincolumn = 0;
                for (int k=kstart; k<kend; ++k)
                {
                    const int ijk  = i + j*icells + k*ijcells;
                    if (in_mask<bool>(mask[ijk], flag))
                    {
                        maskincolumn = 1.;
                        if (fld[ijk] + offset > threshold)
                        {
                            ++cover;
                            break;
                        }
                    }
                }
                nmaskcover += maskincolumn;
            }

        if (nmaskcover>0)
            cover /= nmaskcover;
        else
            cover = netcdf_fp_fillvalue<TF>();
    }

    bool has_only_digits(const std::string s)
    {
        return s.find_first_not_of( "23456789" ) == std::string::npos;
    }
}

template<typename TF>
Stats<TF>::Stats(Master& masterin, Grid<TF>& gridin, Fields<TF>& fieldsin, Input& inputin):
    master(masterin), grid(gridin), fields(fieldsin),  boundary_cyclic(master, grid)

{
    swstats = inputin.get_item<bool>("stats", "swstats", "", false);

    if (swstats)
    {
        sampletime = inputin.get_item<double>("stats", "sampletime", "");
        masklist   = inputin.get_list<std::string>("stats", "masklist", "", std::vector<std::string>());
        masklist.push_back("default");  // Add the default mask, which calculates the domain mean without sampling.
        std::vector<std::string> whitelistin = inputin.get_list<std::string>("stats", "whitelist", "", std::vector<std::string>());

        //Anything without an underscore is mean value, so should be on the whitelist
        //std::regex re("^[^_]*$");
        //whitelist.push_back(re);

        for (auto& it : whitelistin)
        {
            std::regex re(it);
            whitelist.push_back(re);
        }
        std::vector<std::string> blacklistin = inputin.get_list<std::string>("stats", "blacklist", "", std::vector<std::string>());
        for (auto& it : blacklistin)
        {
            std::regex re(it);
            blacklist.push_back(re);
        }

    }
}

template<typename TF>
Stats<TF>::~Stats()
{
}

template<typename TF>
void Stats<TF>::init(double ifactor)
{
    if (!swstats)
        return;

    auto& gd = grid.get_grid_data();

    boundary_cyclic.init();

    isampletime = static_cast<unsigned long>(ifactor * sampletime);
    statistics_counter = 0;

    // Vectors which hold the amount of grid points sampled on each model level.
    mfield.resize(gd.ncells);
    mfield_bot.resize(gd.ijcells);
}

template<typename TF>
void Stats<TF>::create(int iotime, std::string sim_name)
{
    // Do not create statistics file if stats is disabled.
    if (!swstats)
        return;

    int nerror = 0;
    auto& gd = grid.get_grid_data();

    // Create a NetCDF file for each of the masks.
    for (auto& mask : masks)
    {
        Mask<TF>& m = mask.second;

        if (master.get_mpiid() == 0)
        {
            std::stringstream filename;
            filename << sim_name << "." << m.name << "." << std::setfill('0') << std::setw(7) << iotime << ".nc";

            // Create new NetCDF file, and catch any exceptions locally, to be able
            // to communicate them to the other processes.
            try
            {
                m.data_file = new NcFile(filename.str(), NcFile::newFile);
            }
            catch (NcException& e)
            {
                master.print_error("NetCDF exception: %s\n",e.what());
                ++nerror;
            }
        }

        // Crash on all processes in case the file could not be written.
        master.broadcast(&nerror, 1);

        // CvH: Do not throw 1, but the appropriate exception.
        if (nerror)
            throw 1;

        // Create dimensions.
        if (master.get_mpiid() == 0)
        {
            m.z_dim  = m.data_file->addDim("z" , gd.kmax);
            m.zh_dim = m.data_file->addDim("zh", gd.kmax+1);
            m.t_dim  = m.data_file->addDim("time");

            NcVar z_var;
            NcVar zh_var;

            // Create variables belonging to dimensions.
            m.iter_var = m.data_file->addVar("iter", ncInt, m.t_dim);
            m.iter_var.putAtt("units", "-");
            m.iter_var.putAtt("long_name", "Iteration number");

            m.t_var = m.data_file->addVar("time", ncDouble, m.t_dim);
            m.t_var.putAtt("units", "s");
            m.t_var.putAtt("long_name", "Time");

            z_var = m.data_file->addVar("z", netcdf_fp_type<TF>(), m.z_dim);
            z_var.putAtt("units", "m");
            z_var.putAtt("long_name", "Full level height");

            zh_var = m.data_file->addVar("zh", netcdf_fp_type<TF>(), m.zh_dim);
            zh_var.putAtt("units", "m");
            zh_var.putAtt("long_name", "Half level height");

            // Save the grid variables.
            z_var .putVar(&gd.z [gd.kstart]);
            zh_var.putVar(&gd.zh[gd.kstart]);

            // Synchronize the NetCDF file.
            // BvS: only the last netCDF4-c++ includes the NcFile->sync()
            //      for now use sync() from the netCDF-C library to support older NetCDF4-c++ versions
            //m.data_file->sync();
            nc_sync(m.data_file->getId());
        }

        m.nmask. resize(gd.kcells);
        m.nmaskh.resize(gd.kcells);
    }

    // For each mask, add the area as a variable.
    add_prof("area" , "Fractional area contained in mask", "-", "z" );
    add_prof("areah", "Fractional area contained in mask", "-", "zh");
}

template<typename TF>
unsigned long Stats<TF>::get_time_limit(unsigned long itime)
{
    // If statistics is disabled, return large (... huge!) value.
    if (!swstats)
        return Constants::ulhuge;

    unsigned long idtlim = isampletime - itime % isampletime;
    return idtlim;
}

template<typename TF>
bool Stats<TF>::do_statistics(unsigned long itime)
{
    // Check if stats are enabled.
    if (!swstats)
        return false;

    // Check if time for execution.
    if (itime % isampletime != 0)
        return false;

    // Return true such that stats are computed.
    return true;
}

template<typename TF>
void Stats<TF>::exec(int iteration, double time, unsigned long itime)
{
    if (!swstats)
        return;

    auto& gd = grid.get_grid_data();

    // check if time for execution
    // BvS: why was this used? This function is only called after a stats->do_statistics(), which already checks the sampletime...
    //if (itime % isampletime != 0)
    //    return;

    // Write message in case stats is triggered
    master.print_message("Saving statistics for time %f\n", time);

    for (auto& mask : masks)
    {
        Mask<TF>& m = mask.second;

        // Put the data into the NetCDF file
        if (master.get_mpiid() == 0)
        {
            const std::vector<size_t> time_index = {static_cast<size_t>(statistics_counter)};

            // Write the time and iteration number
            m.t_var   .putVar(time_index, &time     );
            m.iter_var.putVar(time_index, &iteration);

            const std::vector<size_t> time_height_index = {static_cast<size_t>(statistics_counter), 0};
            std::vector<size_t> time_height_size  = {1, 0};

            //for (Prof_map::const_iterator it=m.profs.begin(); it!=m.profs.end(); ++it)
            for (auto& p : m.profs)
            {
                time_height_size[1] = m.profs[p.first].ncvar.getDim(1).getSize();
                m.profs[p.first].ncvar.putVar(time_height_index, time_height_size, &m.profs[p.first].data.data()[gd.kstart]);
            }

            for (auto& ts: m.tseries)
                m.tseries[ts.first].ncvar.putVar(time_index, &m.tseries[ts.first].data);

            // Synchronize the NetCDF file
            // BvS: only the last netCDF4-c++ includes the NcFile->sync()
            //      for now use sync() from the netCDF-C library to support older NetCDF4-c++ versions
            //m.dataFile->sync();
            nc_sync(m.data_file->getId());
        }
    }
    wmean_set = false;

    // Increment the statistics index
    ++statistics_counter;
}

// Retrieve the user input list of requested masks
template<typename TF>
const std::vector<std::string>& Stats<TF>::get_mask_list()
{
    return masklist;
}

// Add a new mask to the mask map
template<typename TF>
void Stats<TF>::add_mask(const std::string maskname)
{
    auto& gd = grid.get_grid_data();

    masks[maskname].name = maskname;
    masks[maskname].data_file = 0;

    int nmasks = masks.size();
    masks[maskname].flag  = (1 << (2 * (nmasks-1)    ));
    masks[maskname].flagh = (1 << (2 * (nmasks-1) + 1));
}

// Add a new profile to each of the NetCDF files
template<typename TF>
void Stats<TF>::add_prof(std::string name, std::string longname, std::string unit, std::string zloc, Stats_whitelist_type wltype)
{
    auto& gd = grid.get_grid_data();

    // Check whether variable is part of whitelist/blacklist;
    if (is_blacklisted(name, wltype))
        return;

    // Add profile to all the NetCDF files
    for (auto& mask : masks)
    {
        Mask<TF>& m = mask.second;

        // Create the NetCDF variable
        if (master.get_mpiid() == 0)
        {
            std::vector<NcDim> dim_vector = {m.t_dim};

            if (zloc == "z")
            {
                dim_vector.push_back(m.z_dim);
                m.profs[name].ncvar = m.data_file->addVar(name, netcdf_fp_type<TF>(), dim_vector);
                //m.profs[name].data = NULL;
            }
            else if (zloc == "zh")
            {
                dim_vector.push_back(m.zh_dim);
                m.profs[name].ncvar = m.data_file->addVar(name.c_str(), netcdf_fp_type<TF>(), dim_vector);
                //m.profs[name].data = NULL;
            }

            m.profs[name].ncvar.putAtt("units", unit.c_str());
            m.profs[name].ncvar.putAtt("long_name", longname.c_str());
            m.profs[name].ncvar.putAtt("_FillValue", netcdf_fp_type<TF>(), netcdf_fp_fillvalue<TF>());

            nc_sync(m.data_file->getId());
        }

        // Resize the vector holding the data at all processes
        m.profs[name].data.resize(gd.kcells);

        varlist.push_back(name);
    }
}

template<typename TF>
void Stats<TF>::add_fixed_prof(std::string name, std::string longname, std::string unit, std::string zloc, TF* restrict prof)
{
    auto& gd = grid.get_grid_data();

    for (auto& mask : masks)
    {
        Mask<TF>& m = mask.second;

        // Create the NetCDF variable
        if (master.get_mpiid() == 0)
        {
            NcVar var;
            if (zloc == "z")
                var = m.data_file->addVar(name, netcdf_fp_type<TF>(), m.z_dim);
            else if (zloc == "zh")
                var = m.data_file->addVar(name, netcdf_fp_type<TF>(), m.zh_dim);
            var.putAtt("units", unit.c_str());
            var.putAtt("long_name", longname.c_str());
            var.putAtt("_FillValue", netcdf_fp_type<TF>(), netcdf_fp_fillvalue<TF>());

            const std::vector<size_t> index = {0};
            if (zloc == "z")
            {
                const std::vector<size_t> size  = {static_cast<size_t>(gd.kmax)};
                var.putVar(index, size, &prof[gd.kstart]);
            }
            else if (zloc == "zh")
            {
                const std::vector<size_t> size  = {static_cast<size_t>(gd.kmax+1)};
                var.putVar(index, size, &prof[gd.kstart]);
            }
       }
   }
}
//
template<typename TF>
void Stats<TF>::add_time_series(const std::string name, const std::string longname, const std::string unit, Stats_whitelist_type wltype)
{
    // Check whether variable is part of whitelist/blacklist.
    if (is_blacklisted(name, wltype))
        return;

    // add the series to all files
    for (auto& mask : masks)
    {
        // shortcut
        Mask<TF>& m = mask.second;

        // create the NetCDF variable
        if (master.get_mpiid() == 0)
        {
            m.tseries[name].ncvar = m.data_file->addVar(name.c_str(), netcdf_fp_type<TF>(), m.t_dim);
            m.tseries[name].ncvar.putAtt("units", unit.c_str());
            m.tseries[name].ncvar.putAtt("long_name", longname.c_str());
            m.tseries[name].ncvar.putAtt("_FillValue", netcdf_fp_type<TF>(), netcdf_fp_fillvalue<TF>());
        }

        // Initialize at zero
        m.tseries[name].data = 0.;
    }
    varlist.push_back(name);
}

template<typename TF>
bool Stats<TF>::is_blacklisted(const std::string name, Stats_whitelist_type wltype)
{
    if (wltype == Stats_whitelist_type::White)
        return false;
    for (const auto& it : whitelist)
    {
        if (std::regex_match(name, it))
        {
            if (wltype == Stats_whitelist_type::Black)
                master.print_message("DOING statistics for  %s\n", name.c_str());
            return false;
        }
    }

    if (wltype == Stats_whitelist_type::Black)
        return true;

    for (const auto& it : blacklist)
    {
        if (std::regex_match(name, it))
        {
            master.print_message("NOT doing statistics for  %s\n", name.c_str());
            return true;
        }
    }
    return false;
}

template<typename TF>
void Stats<TF>::initialize_masks()
{
    auto& gd = grid.get_grid_data();
    unsigned int flagmax = 0;
    for (auto& it : masks)
    {
        flagmax+=it.second.flag+it.second.flagh;
    }

    for (int n=0; n<gd.ncells; ++n)
        mfield[n] = flagmax;
    for (int n=0; n<gd.ijcells; ++n)
        mfield_bot[n] = flagmax;
}


template<typename TF>
void Stats<TF>::finalize_masks()
{
    auto& gd = grid.get_grid_data();

    boundary_cyclic.exec(mfield.data());
    boundary_cyclic.exec_2d(mfield_bot.data());
    for (auto& it : masks)
    {
        calc_nmask<TF>(
                it.second.nmask.data(), it.second.nmaskh.data(), it.second.nmask_bot,
                mfield.data(), mfield_bot.data(), it.second.flag, it.second.flagh,
                gd.istart, gd.iend, gd.jstart, gd.jend, gd.kstart, gd.kend,
                gd.icells, gd.ijcells, gd.kcells);

        master.sum(it.second.nmask.data() , gd.kcells);
        master.sum(it.second.nmaskh.data(), gd.kcells);
        it.second.nmask_bot = it.second.nmaskh[gd.kstart];
        calc_area(it.second.profs["area" ].data.data(), gd.sloc.data(), it.second.nmask .data(), gd.kstart, gd.kend, gd.itot*gd.jtot);
        calc_area(it.second.profs["areah"].data.data(), gd.wloc.data(), it.second.nmaskh.data(), gd.kstart, gd.kend, gd.itot*gd.jtot);
    }
}

template<typename TF>
void Stats<TF>::set_mask_thres(std::string mask_name, Field3d<TF>& fld, Field3d<TF>& fldh, TF threshold, Stats_mask_type mode)
{
    auto& gd = grid.get_grid_data();
    unsigned int flag, flagh;
    bool found_mask = false;

    for (auto& it : masks)
    {
        if (it.second.name == mask_name)
        {
            found_mask = true;
            flag = it.second.flag;
            flagh = it.second.flagh;
        }
    }

    if (!found_mask)
        throw std::runtime_error("Invalid mask name in set_mask_thres()");

    if (mode == Stats_mask_type::Plus)
        calc_mask_thres<TF, Stats_mask_type::Plus>(
                mfield.data(), mfield_bot.data(), flag, flagh,
                fld.fld.data(), fldh.fld.data(), fldh.fld_bot.data(), threshold,
                gd.istart, gd.jstart, gd.kstart,
                gd.iend,   gd.jend,   gd.kend,
                gd.icells, gd.ijcells);
    else if (mode == Stats_mask_type::Min)
        calc_mask_thres<TF, Stats_mask_type::Min>(
                mfield.data(), mfield_bot.data(), flag, flagh,
                fld.fld.data(), fldh.fld.data(), fldh.fld_bot.data(), threshold,
                gd.istart, gd.jstart, gd.kstart,
                gd.iend,   gd.jend,   gd.kend,
                gd.icells, gd.ijcells);
    else
        throw std::runtime_error("Invalid mask type in set_mask_thres()");
}

template<typename TF>
void Stats<TF>::set_prof(const std::string varname, const std::vector<TF> prof)
{
    for (auto& it : masks)
    {
        it.second.profs.at(varname).data = prof;
    }
}

template<typename TF>
void Stats<TF>::calc_stats(
        const std::string varname, const Field3d<TF>& fld, const TF offset, const TF threshold,
        std::vector<std::string> operations, Diff<TF>& diff)
{
    auto& gd = grid.get_grid_data();

    unsigned int flag;
    const int* nmask;
    std::string name;

    sanitize_operations_vector(operations);

    // Process mean first
    auto it = std::find(operations.begin(), operations.end(), "mean");
    if (it != operations.end())
    {
            for (auto& m : masks)
            {
                set_flag(flag, nmask, m.second, fld.loc[2]);
                calc_mean(m.second.profs.at(varname).data.data(), fld.fld.data(), offset, mfield.data(), flag, nmask,
                        gd.istart, gd.iend, gd.jstart, gd.jend, gd.kstart, gd.kend, gd.icells, gd.ijcells);
                master.sum(m.second.profs.at(varname).data.data(), gd.kcells);

                set_fillvalue_prof(m.second.profs.at(varname).data.data(), nmask, gd.kstart, gd.kcells);
            }

            if (varname == "w")
                wmean_set = true;

            operations.erase(it);
    }

    // Loop over all other operations.
    for (auto& it : operations)
    {
        name = varname+it;
        auto it1 = std::find(varlist.begin(), varlist.end(), name);

        if (it1 == varlist.end())
        {
        }
        else if (has_only_digits(it))
        {
            int power = std::stoi(it);
            for (auto& m : masks)
            {
                set_flag(flag, nmask, m.second, fld.loc[2]);
                calc_moment(
                        m.second.profs.at(name).data.data(), fld.fld.data(), m.second.profs.at(varname).data.data(), offset, mfield.data(), flag, nmask,
                        power, gd.istart, gd.iend, gd.jstart, gd.jend, gd.kstart, gd.kend,
                        gd.icells, gd.ijcells);

                master.sum(m.second.profs.at(name).data.data(), gd.kcells);
                set_fillvalue_prof(m.second.profs.at(name).data.data(), nmask, gd.kstart, gd.kcells);

            }
        }
        else if (it == "w")
        {
            if (!wmean_set)
                throw std::runtime_error("W mean not calculated in stat - needed for flux");

            auto tmp = fields.get_tmp();
            for (auto& m : masks)
            {
                set_flag(flag, nmask, m.second, !fld.loc[2]);
                if (grid.get_spatial_order() == Grid_order::Second)
                {
                    calc_flux_2nd(
                            m.second.profs.at(name).data.data(), fld.fld.data(), m.second.profs.at(varname).data.data(),
                            fields.mp["w"]->fld.data(), m.second.profs.at("w").data.data(),
                            tmp->fld.data(), fld.loc.data(), mfield.data(), flag, nmask,
                            gd.istart, gd.iend, gd.jstart, gd.jend, gd.kstart, gd.kend, gd.icells, gd.ijcells);
                }
                else if (grid.get_spatial_order() == Grid_order::Fourth)
                {
                    calc_flux_4th(
                            m.second.profs.at(name).data.data(), fld.fld.data(), m.second.profs.at(varname).data.data(),
                            fields.mp["w"]->fld.data(), m.second.profs.at("w").data.data(),
                            tmp->fld.data(), fld.loc.data(), mfield.data(), flag, nmask,
                            gd.istart, gd.iend, gd.jstart, gd.jend, gd.kstart, gd.kend, gd.icells, gd.ijcells);
                }

                master.sum(m.second.profs.at(name).data.data(), gd.kcells);
                set_fillvalue_prof(m.second.profs.at(name).data.data(), nmask, gd.kstart, gd.kcells);
            }

            fields.release_tmp(tmp);
        }
        else if (it == "diff")
        {
            auto diffusion = fields.get_tmp();
            diff.diff_flux(*diffusion, fld);

            for (auto& m : masks)
            {
<<<<<<< HEAD
                set_flag(flag, nmask, m.second, !fld.loc[2]);
=======
                if (fld.loc[2] == 1)
                {
                    flag = m.second.flag;
                    nmask = m.second.nmask.data();
                }
                else
                {
                    flag = m.second.flagh;
                    nmask = m.second.nmaskh.data();
                }

>>>>>>> 19d925a5
                calc_mean(
                        m.second.profs.at(name).data.data(), diffusion->fld.data(), offset, mfield.data(), flag, nmask,
                        gd.istart, gd.iend, gd.jstart, gd.jend, gd.kstart, gd.kend,
                        gd.icells, gd.ijcells);

                master.sum(m.second.profs.at(name).data.data(), gd.kcells);
                set_fillvalue_prof(m.second.profs.at(name).data.data(), nmask, gd.kstart, gd.kcells);
            }

            fields.release_tmp(diffusion);
        }
        else if (it == "flux")
        {
            for (auto& m : masks)
            {
                add_fluxes(m.second.profs.at(name).data.data(), m.second.profs.at(varname+"w").data.data(), m.second.profs.at(varname+"diff").data.data(),
                        netcdf_fp_fillvalue<TF>(), gd.kstart, gd.kend);
                master.sum(m.second.profs.at(name).data.data(), gd.kcells);
                set_fillvalue_prof(m.second.profs.at(name).data.data(), nmask, gd.kstart, gd.kcells);
        }

        }
        else if (it == "grad")
        {
            for (auto& m : masks)
            {
                set_flag(flag, nmask, m.second, !fld.loc[2]);

                if (grid.get_spatial_order() == Grid_order::Second)
                {
                    calc_grad_2nd(
                            m.second.profs.at(name).data.data(), fld.fld.data(), gd.dzhi.data(), mfield.data(), flag, nmask,
                            gd.istart, gd.iend, gd.jstart, gd.jend, gd.kstart, gd.kend,
                            gd.icells, gd.ijcells);
                }
                else if (grid.get_spatial_order() == Grid_order::Fourth)
                {
                    calc_grad_4th(
                            m.second.profs.at(name).data.data(), fld.fld.data(), gd.dzhi4.data(), mfield.data(), flag, nmask,
                            gd.istart, gd.iend, gd.jstart, gd.jend, gd.kstart, gd.kend,
                            gd.icells, gd.ijcells);
                }

                master.sum(m.second.profs.at(name).data.data(), gd.kcells);
                set_fillvalue_prof(m.second.profs.at(name).data.data(), nmask, gd.kstart, gd.kcells);
        }
        }
        else if (it == "path")
        {
            for (auto& m : masks)
            {
                set_flag(flag, nmask, m.second, fld.loc[2]);

                calc_path(m.second.tseries.at(name).data, m.second.profs.at(varname).data.data(), gd.dz.data(), fields.rhoref.data(),
                        mfield.data(), flag, nmask, gd.istart, gd.iend, gd.jstart, gd.jend, gd.kstart, gd.kend, gd.icells, gd.ijcells);

                master.sum(&m.second.tseries.at(name).data, 1);
            }
        }
        else if (it == "cover")
        {
            for (auto& m : masks)
            {
                set_flag(flag, nmask, m.second, fld.loc[2]);

                calc_cover(m.second.tseries.at(name).data,fld.fld.data(), offset, threshold, mfield.data(), flag, nmask,
                        gd.istart, gd.iend, gd.jstart, gd.jend, gd.kstart, gd.kend, gd.icells, gd.ijcells);

                master.sum(&m.second.tseries.at(name).data, 1);
        }
        }
        else if (it == "frac")
        {
            for (auto& m : masks)
            {
                set_flag(flag, nmask, m.second, fld.loc[2]);

                calc_frac(
                        m.second.profs.at(name).data.data(), fld.fld.data(), offset, threshold, mfield.data(), flag, nmask,
                        gd.istart, gd.iend, gd.jstart, gd.jend, gd.kstart, gd.kend,
                        gd.icells, gd.ijcells);

                master.sum(m.second.profs.at(name).data.data(), gd.kcells);
                //set_fillvalue_prof(m.second.profs.at(name).data.data(), nmask, gd.kstart, gd.kcells);
        }
        }
        else
        {
            throw std::runtime_error("Invalid operations in stat.");
        }
    }
}

template<typename TF>
void Stats<TF>::calc_stats_2d(
        const std::string varname, const std::vector<TF>& fld, const TF offset, std::vector<std::string> operations)
{
    auto& gd = grid.get_grid_data();

    // Process mean first
    auto it = std::find(operations.begin(), operations.end(), "mean");
    if (it != operations.end())
    {
        auto it1 = std::find(varlist.begin(), varlist.end(), varname);
        if (it1 != varlist.end())
        {
            for (auto& m : masks)
            {
                calc_mean_2d(m.second.tseries.at(varname).data, fld.data(), offset,
                        gd.istart, gd.iend, gd.jstart, gd.jend, gd.icells, gd.itot, gd.jtot);
                master.sum(&m.second.tseries.at(varname).data, 1);
            }
        }
    }
}

template<typename TF>
void Stats<TF>::calc_covariance(
        const std::string varname1, const Field3d<TF>& fld1, const TF offset1, const TF threshold1, const int power1,
        const std::string varname2, const Field3d<TF>& fld2, const TF offset2, const TF threshold2, const int power2)
{
    auto& gd = grid.get_grid_data();

    std::string name = varname1+std::to_string(power1)+varname2+std::to_string(power2);
    unsigned int flag;
    auto it1 = std::find(varlist.begin(), varlist.end(), name);
    int* nmask;

    if (it1 != varlist.end())
    {
        if (fld1.loc == fld2.loc)
        {
            TF fld1_mean[gd.kcells];
            for (auto& m : masks)
            {
                if (fld2.loc[2] == 0)
                {
                    flag = m.second.flag;
                    for (int k = gd.kstart; k<gd.kend+1; ++k)
                    {
                        fld1_mean[k] = m.second.profs.at(varname1).data[k];
                    }
                    nmask = m.second.nmask.data();
                }
                else
                {
                    flag = m.second.flagh;
                    for (int k = gd.kstart; k<gd.kend+1; ++k)
                    {
                        if (fld1_mean[k-1] != netcdf_fp_fillvalue<TF>() && fld1_mean[k] != netcdf_fp_fillvalue<TF>())
                            fld1_mean[k] = 0.5*(m.second.profs.at(varname1).data[k]+m.second.profs.at(varname1).data[k-1]);
                        else
                            fld1_mean[k] = netcdf_fp_fillvalue<TF>();

                    }
                    nmask = m.second.nmaskh.data();
                }
                calc_cov(
                        m.second.profs.at(name).data.data(), fld1.fld.data(), fld1_mean, offset1, power1,
                        fld2.fld.data(), m.second.profs.at(varname2).data.data(), offset2, power2,
                        mfield.data(), flag, nmask,
                        gd.istart, gd.iend, gd.jstart, gd.jend, gd.kstart, gd.kend,
                        gd.icells, gd.ijcells);
                master.sum(m.second.profs.at(name).data.data(), gd.kcells);
                set_fillvalue_prof(m.second.profs.at(name).data.data(), nmask, gd.kstart, gd.kcells);

            }
        }
        else
        {
            auto tmp = fields.get_tmp();

            grid.interpolate_2nd(tmp->fld.data(), fld1.fld.data(), fld1.loc.data(), fld2.loc.data());
            for (auto& m : masks)
            {
                if (fld2.loc[2] == 0)
                {
                    flag = m.second.flag;
                    nmask = m.second.nmask.data();
                }
                else
                {
                    flag = m.second.flagh;
                    nmask = m.second.nmaskh.data();
                }

                calc_cov(
                        m.second.profs.at(name).data.data(), tmp->fld.data(), m.second.profs.at(varname1).data.data(), offset1, power1,
                        fld2.fld.data(), m.second.profs.at(varname2).data.data(), offset2, power2,
                        mfield.data(), flag, nmask,
                        gd.istart, gd.iend, gd.jstart, gd.jend, gd.kstart, gd.kend,
                        gd.icells, gd.ijcells);

                master.sum(m.second.profs.at(name).data.data(), gd.kcells);

            }

            fields.release_tmp(tmp);
        }
    }
}

template<typename TF>
void Stats<TF>::calc_flux_2nd(
        TF* const restrict prof, const TF* const restrict data, const TF* const restrict fld_mean,
        TF* const restrict w, const TF* const restrict wmean,
        TF* restrict tmp1, const int loc[3], const unsigned int* const mask, const unsigned int flag, const int* const nmask,
        const int istart, const int iend, const int jstart, const int jend, const int kstart, const int kend,
        const int icells, const int ijcells)
{
    auto& gd = grid.get_grid_data();

    // set a pointer to the field that contains w, either interpolated or the original
    TF* restrict calcw = w;

    if (loc[0] == 1)
    {
        grid.interpolate_2nd(tmp1, w, gd.wloc.data(), gd.uwloc.data());
        calcw = tmp1;
    }
    else if (loc[1] == 1)
    {
        grid.interpolate_2nd(tmp1, w, gd.wloc.data(), gd.vwloc.data());
        calcw = tmp1;
    }

    #pragma omp parallel for
    for (int k=kstart; k<kend+1; ++k)
    {
        if (nmask[k] && fld_mean[k-1] != netcdf_fp_fillvalue<TF>() && fld_mean[k] != netcdf_fp_fillvalue<TF>())
        {
            prof[k] = 0.;
            for (int j=jstart; j<jend; ++j)
                #pragma ivdep
                for (int i=istart; i<iend; ++i)
                {
                    const int ijk = i + j*icells + k*ijcells;
                    prof[k] += in_mask<TF>(mask[ijk], flag)*(0.5*(data[ijk-ijcells]+data[ijk])-0.5*(fld_mean[k-1]+fld_mean[k]))*(calcw[ijk]-wmean[k]);
                }

            prof[k] /= static_cast<TF>(nmask[k]);
        }
        else
            prof[k] = netcdf_fp_fillvalue<TF>();
    }
}

template<typename TF>
void Stats<TF>::calc_flux_4th(
        TF* const restrict prof, const TF* const restrict data, const TF* const restrict fld_mean, TF* const restrict w, const TF* const restrict wmean,
        TF* restrict tmp1, const int loc[3], const unsigned int* const mask, const unsigned int flag, const int* const nmask,
        const int istart, const int iend, const int jstart, const int jend, const int kstart, const int kend,
        const int icells, const int ijcells)
{
    using namespace Finite_difference::O4;

    auto& gd = grid.get_grid_data();

    const int jj  = 1*icells;
    const int kk1 = 1*ijcells;
    const int kk2 = 2*ijcells;

    // set a pointer to the field that contains w, either interpolated or the original
    TF* restrict calcw = w;

    if (loc[0] == 1)
    {
        grid.interpolate_4th(tmp1, w, gd.wloc.data(), gd.uwloc.data());
        calcw = tmp1;
    }
    else if (loc[1] == 1)
    {
        grid.interpolate_4th(tmp1, w, gd.wloc.data(), gd.vwloc.data());
        calcw = tmp1;
    }

    #pragma omp parallel for
    for (int k=kstart; k<kend+1; ++k)
    {
        if (nmask[k] && fld_mean[k-1] != netcdf_fp_fillvalue<TF>() && fld_mean[k] != netcdf_fp_fillvalue<TF>())
        {
            prof[k] = 0.;
            for (int j=jstart; j<jend; ++j)
                #pragma ivdep
                for (int i=istart; i<iend; ++i)
                {
                    const int ijk  = i + j*icells + k*ijcells;
                    prof[k] += in_mask<TF>(mask[ijk], flag)*(ci0<TF>*data[ijk-kk2] + ci1<TF>*data[ijk-kk1] + ci2<TF>*data[ijk] + ci3<TF>*data[ijk+kk1])*calcw[ijk];
                }
            prof[k] /= static_cast<TF>(nmask[k]);
        }
        else
            prof[k] = netcdf_fp_fillvalue<TF>();
    }
}

template<typename TF>
void Stats<TF>::calc_grad_2nd(
        TF* const restrict prof, const TF* const restrict data, const TF* const restrict dzhi,
        const unsigned int* const mask, const unsigned int flag, const int* const nmask,
        const int istart, const int iend, const int jstart, const int jend, const int kstart, const int kend,
        const int icells, const int ijcells)
{
    #pragma omp parallel for
    for (int k=kstart; k<kend+1; ++k)
    {
        if (nmask[k])
        {
            prof[k] = 0.;
            for (int j=jstart; j<jend; ++j)
                #pragma ivdep
                for (int i=istart; i<iend; ++i)
                {
                    const int ijk = i + j*icells + k*ijcells;
                    prof[k] += static_cast<TF>(mask[ijk] & flag)*(data[ijk]-data[ijk-ijcells])*dzhi[k];
                }
            prof[k] /= static_cast<TF>(nmask[k]);
        }
        else
            prof[k] = netcdf_fp_fillvalue<TF>();

    }
}

template<typename TF>
void Stats<TF>::calc_grad_4th(
        TF* const restrict prof, const TF* const restrict data, const TF* const restrict dzhi4,
        const unsigned int* const mask, const unsigned int flag, const int* const nmask,
        const int istart, const int iend, const int jstart, const int jend, const int kstart, const int kend,
        const int icells, const int ijcells)
{
    using namespace Finite_difference::O4;

    auto& gd = grid.get_grid_data();

    const int jj  = 1*icells;
    const int kk1 = 1*ijcells;
    const int kk2 = 2*ijcells;

    #pragma omp parallel for
    for (int k=kstart; k<kend+1; ++k)
    {
        if (nmask[k])
        {
            prof[k] = 0.;
            for (int j=jstart; j<jend; ++j)
                #pragma ivdep
                for (int i=istart; i<iend; ++i)
                {
                    const int ijk = i + j*jj + k*kk1;
                    prof[k] += static_cast<TF>(mask[ijk] & flag)*(cg0<TF>*data[ijk-kk2] + cg1<TF>*data[ijk-kk1] + cg2<TF>*data[ijk] + cg3<TF>*data[ijk+kk1])*dzhi4[k];
                }
            prof[k] /= static_cast<TF>(nmask[k]);
        }
        else
            prof[k] = netcdf_fp_fillvalue<TF>();
    }
}

template<typename TF>
void Stats<TF>::sanitize_operations_vector(std::vector<std::string> operations)
{
    // Sanitize the operations vector:
    // find instances that need a mean ({2,3,4,5}); if so, add it to the vector if necessary

    std::vector<std::string> tmpvec = operations;
    for (auto it : tmpvec)
    {
        if (it == "flux")
        {
            operations.push_back("diff");
            operations.push_back("w");
        }
    }
    for (auto it : tmpvec)
    {
        if (has_only_digits(it) || (it == "w") || (it == "path"))
        {
            operations.push_back("mean");
        }
    }

    // Check for duplicates
    std::sort( operations.begin(), operations.end() );
    operations.erase( unique( operations.begin(), operations.end() ), operations.end() );

    // Make sure that flux goes at the end
    for (auto& it : operations)
    {
        if (it == "flux" )
        {
            std::swap(it, operations.back());
            break;
        }
    }
}

template class Stats<double>;
template class Stats<float>;<|MERGE_RESOLUTION|>--- conflicted
+++ resolved
@@ -1004,21 +1004,7 @@
 
             for (auto& m : masks)
             {
-<<<<<<< HEAD
                 set_flag(flag, nmask, m.second, !fld.loc[2]);
-=======
-                if (fld.loc[2] == 1)
-                {
-                    flag = m.second.flag;
-                    nmask = m.second.nmask.data();
-                }
-                else
-                {
-                    flag = m.second.flagh;
-                    nmask = m.second.nmaskh.data();
-                }
-
->>>>>>> 19d925a5
                 calc_mean(
                         m.second.profs.at(name).data.data(), diffusion->fld.data(), offset, mfield.data(), flag, nmask,
                         gd.istart, gd.iend, gd.jstart, gd.jend, gd.kstart, gd.kend,
