/*
 * MicroHH
 * Copyright (c) 2011-2020 Chiel van Heerwaarden
 * Copyright (c) 2011-2020 Thijs Heus
 * Copyright (c) 2014-2020 Bart van Stratum
 *
 * This file is part of MicroHH
 *
 * MicroHH is free software: you can redistribute it and/or modify
 * it under the terms of the GNU General Public License as published by
 * the Free Software Foundation, either version 3 of the License, or
 * (at your option) any later version.

 * MicroHH is distributed in the hope that it will be useful,
 * but WITHOUT ANY WARRANTY; without even the implied warranty of
 * MERCHANTABILITY or FITNESS FOR A PARTICULAR PURPOSE.  See the
 * GNU General Public License for more details.

 * You should have received a copy of the GNU General Public License
 * along with MicroHH.  If not, see <http://www.gnu.org/licenses/>.
 */
#include <iostream>
#include <string>
#include <cstdio>
#include <algorithm>
#include <cmath>
#ifdef _OPENMP
#include <omp.h>
#endif
#include "master.h"
#include "input.h"
#include "grid.h"
#include "soil_grid.h"
#include "fields.h"
#include "buffer.h"
#include "netcdf_interface.h"
#include "timeloop.h"
#include "fft.h"
#include "boundary.h"
#include "immersed_boundary.h"
#include "advec.h"
#include "diff.h"
#include "pres.h"
#include "force.h"
#include "thermo.h"
#include "radiation.h"
#include "microphys.h"
#include "decay.h"
#include "chemistry.h"
#include "limiter.h"
#include "stats.h"
#include "budget.h"
#include "column.h"
#include "cross.h"
#include "dump.h"
#include "model.h"
#include "source.h"

#ifdef USECUDA
#include <cuda_runtime_api.h>
#endif

namespace
{
    void process_command_line_options(Sim_mode& sim_mode, std::string& sim_name,
                                      int argc, char *argv[],
                                      Master& master)
    {
        // Process the command line options.
        if (argc <= 1)
        {
            throw std::runtime_error("Specify init, run or post mode\n No run mode specified");
        }
        else
        {
            // Check the execution mode.
            std::string sim_mode_str = argv[1];
            if (sim_mode_str != "init" && sim_mode_str != "run" && sim_mode_str != "post")
            {
                throw std::runtime_error("Specify init, run or post mode\n Illegal run mode specified");

            }
            else
            {
                if (sim_mode_str == "init")
                    sim_mode = Sim_mode::Init;
                else if (sim_mode_str == "run")
                    sim_mode = Sim_mode::Run;
                else
                    sim_mode = Sim_mode::Post;
            }

            // Set the name of the simulation.
            if (argc > 2)
                sim_name = argv[2];
            else
                sim_name = "microhh";

            master.print_message("Simulation name: %s\n", sim_name.c_str());
            master.print_message("Simulation mode: %s\n", sim_mode_str.c_str());
        }
    }
}

// In the constructor all classes are initialized and their input is read.
template<typename TF>
Model<TF>::Model(Master& masterin, int argc, char *argv[]) :
    master(masterin)
{
    process_command_line_options(sim_mode, sim_name, argc, argv, master);

    input = std::make_shared<Input>(master, sim_name + ".ini");
    input_nc = std::make_shared<Netcdf_file>(master, sim_name + "_input.nc", Netcdf_mode::Read);

    try
    {
        grid      = std::make_shared<Grid<TF>>     (master, *input);
        soil_grid = std::make_shared<Soil_grid<TF>>(master, *grid, *input);
        fields    = std::make_shared<Fields<TF>>   (master, *grid, *soil_grid, *input);
        timeloop  = std::make_shared<Timeloop<TF>> (master, *grid, *soil_grid, *fields, *input, sim_mode);
        fft       = std::make_shared<FFT<TF>>      (master, *grid);

        boundary  = Boundary<TF> ::factory(master, *grid, *soil_grid, *fields, *input);

        advec     = Advec<TF>    ::factory(master, *grid, *fields, *input);
        diff      = Diff<TF>     ::factory(master, *grid, *fields, *boundary, *input);
        pres      = Pres<TF>     ::factory(master, *grid, *fields, *fft, *input);
        thermo    = Thermo<TF>   ::factory(master, *grid, *fields, *input, sim_mode);
        microphys = Microphys<TF>::factory(master, *grid, *fields, *input);
        radiation = Radiation<TF>::factory(master, *grid, *fields, *input);

        force     = std::make_shared<Force  <TF>>(master, *grid, *fields, *input);
        buffer    = std::make_shared<Buffer <TF>>(master, *grid, *fields, *input);
        decay     = std::make_shared<Decay  <TF>>(master, *grid, *fields, *input);
        limiter   = std::make_shared<Limiter<TF>>(master, *grid, *fields, *input);
<<<<<<< HEAD
        source    = std::make_shared<Source <TF>> (master, *grid, *fields, *input);
        chemistry = std::make_shared<Chemistry  <TF>>(master, *grid, *fields, *input);
	
=======
        source    = std::make_shared<Source <TF>>(master, *grid, *fields, *input);

>>>>>>> 6e0024bc
        ib        = std::make_shared<Immersed_boundary<TF>>(master, *grid, *fields, *input);


        stats     = std::make_shared<Stats <TF>>(master, *grid, *soil_grid, *fields, *advec, *diff, *input);
        column    = std::make_shared<Column<TF>>(master, *grid, *fields, *input);
        dump      = std::make_shared<Dump  <TF>>(master, *grid, *fields, *input);
        cross     = std::make_shared<Cross <TF>>(master, *grid, *soil_grid, *fields, *input);

        budget    = Budget<TF>::factory(master, *grid, *fields, *thermo, *diff, *advec, *force, *stats, *input);

        // Parse the statistics masks
        add_statistics_masks();
    }
    catch (std::exception& e)
    {
        // In case of a failing constructor, delete the class objects and rethrow.
        delete_objects();
        throw;
    }
}

// In this function all instances of objects are deleted and the memory is freed.
template<typename TF>
void Model<TF>::delete_objects()
{
}

// In the destructor the deletion of all class instances is triggered.
template<typename TF>
Model<TF>::~Model()
{
    delete_objects();
    #pragma omp taskwait
}

// In the init stage all class individual settings are known and the dynamic arrays are allocated.
template<typename TF>
void Model<TF>::init()
{
    master.init(*input);
    grid->init();
    soil_grid->init();
    fields->init(*input, *dump, *cross, sim_mode);

    fft->init();

    boundary->init(*input, *thermo);
    ib->init(*input, *cross);
    buffer->init();
    diff->init();
    pres->init();
    force->init();
    thermo->init();
    microphys->init();
    radiation->init(*timeloop);
    decay->init(*input);
    chemistry-> init(*input);
    budget->init();
    source->init();

    stats->init(timeloop->get_ifactor());
    column->init(timeloop->get_ifactor());
    cross->init(timeloop->get_ifactor());
    dump->init(timeloop->get_ifactor());
}

template<typename TF>
void Model<TF>::load_or_save()
{
    if (sim_mode == Sim_mode::Init)
    {
        // Initialize the allocated fields and save the data.
        save();
    }
    else if (sim_mode == Sim_mode::Run || sim_mode == Sim_mode::Post)
    {
        // Initialize the allocated fields using data from disk.
        load();
    }

    // This marks the end of the entire initialization.
    // Print warnings for input variables that are unused.
    input->print_unused_items();

    // Free the memory taken by the input fields.
    input.reset();
}

// In these functions data necessary to start the model is loaded from disk.
template<typename TF>
void Model<TF>::load()
{
    // First load the grid and time to make their information available.
    grid->load();
    fft->load();
    timeloop->load(timeloop->get_iotime());

    soil_grid->create(*input_nc);

    // Initialize the statistics file to open the possiblity to add profiles in other routines
    stats->create(*timeloop, sim_name);
    column->create(*input, *timeloop, sim_name);

    // Load the fields, and create the field statistics
    fields->load(timeloop->get_iotime());
    fields->create_stats(*stats);
    fields->create_column(*column);

    boundary->load(timeloop->get_iotime());
    boundary->create(*input, *input_nc, *stats, *column, *cross, *timeloop);
    boundary->set_values();

    ib->create();
    buffer->create(*input, *input_nc, *stats);
    force->create(*input, *input_nc, *stats);
    source->create(*input, *input_nc);

    thermo->create(*input, *input_nc, *stats, *column, *cross, *dump);
    thermo->load(timeloop->get_iotime());

    microphys->create(*input, *input_nc, *stats, *cross, *dump, *column);

    // Radiation needs to be created after thermo as it needs base profiles.
    radiation->create(*input, *input_nc, *thermo, *stats, *column, *cross, *dump);
    decay->create(*input, *stats);
    chemistry->create(*timeloop, sim_name, *input_nc, *stats);
    limiter->create(*stats);

    // Cross and dump both need to be called at/near the
    // end of the create phase, as other classes register which
    // variables are legal as a cross/dump.
    cross->create();
    dump->create();

//mk: out in new version   boundary->set_values();
    pres->set_values();
    pres->create(*stats);
    advec->create(*stats);
    diff->create(*stats);
    budget->create(*stats);
}

// In these functions data necessary to start the model is saved to disk.
template<typename TF>
void Model<TF>::save()
{
    // Initialize the grid and the fields from the input data.
    grid->create(*input_nc);
    fields->create(*input, *input_nc);

    // Save the initialized data to disk for the run mode.
    grid->save();
    fft->save();
    fields->save(timeloop->get_iotime());
    timeloop->save(
            timeloop->get_iotime(),
            timeloop->get_itime(),
            timeloop->get_idt(),
            timeloop->get_iteration());

    thermo->create_basestate(*input, *input_nc);
    thermo->save(timeloop->get_iotime());

    boundary->create_cold_start(*input_nc);
    boundary->save(timeloop->get_iotime());
}

template<typename TF>
void Model<TF>::exec()
{

    if (sim_mode == Sim_mode::Init)
        return;

    #ifdef USECUDA
    prepare_gpu();
    #endif

    master.print_message("Starting time integration\n");

    #ifdef USECUDA
        #ifdef _OPENMP
        omp_set_nested(1);
        const int nthreads_out=2;
        master.print_message("Running with %i OpenMP threads\n", omp_get_max_threads());
        #endif
    #else
        #ifdef _OPENMP
        omp_set_num_threads(1);
        const int nthreads_out=1;
        #endif
    #endif

    #pragma omp parallel num_threads(nthreads_out)
    {
        #pragma omp master
        {
            // start the time loop
            while (true)
            {
                // Update the time dependent parameters.
                boundary->update_time_dependent(*timeloop);
                thermo  ->update_time_dependent(*timeloop);
                force   ->update_time_dependent(*timeloop);
		chemistry->update_time_dependent(*timeloop);

                // Set the cyclic BCs of the prognostic 3D fields.
                boundary->set_prognostic_cyclic_bcs();
                boundary->set_ghost_cells();

                // Calculate the field means, in case needed.
                fields->exec();

                // Get the viscosity to be used in diffusion.
                diff->exec_viscosity(*thermo);

                // Determine the time step.
                set_time_step();

                // Write status information to disk.
                print_status();

                // Calculate stat masks and begin tendency calculation, if necessary
                setup_stats();

                // Calculate the thermodynamics and the buoyancy tendency.
                thermo->exec(timeloop->get_sub_time_step(), *stats);

                // Calculate the microphysics.
                microphys->exec(*thermo, timeloop->get_dt(), *stats);

                // Calculate the radiation fluxes and the related heating rate.
                radiation->exec(*thermo, timeloop->get_time(), *timeloop, *stats);

                // Calculate Monin-Obukhov parameters (L, u*), and calculate
                // surface fluxes, gradients, ...
                boundary->exec(*thermo, *radiation, *microphys, *timeloop);
                boundary->set_ghost_cells();

                // Set the immersed boundary conditions for scalars.
                ib->exec_scalars();

                // Calculate the advection tendency.
                boundary->set_ghost_cells_w(Boundary_w_type::Conservation_type);
                advec->exec(*stats);
                boundary->set_ghost_cells_w(Boundary_w_type::Normal_type);

                // Calculate the diffusion tendency.
                diff->exec(*stats);

                // Calculate the tendency due to damping in the buffer layer.
                buffer->exec(*stats);

                // Apply the scalar decay.
                decay->exec(timeloop->get_sub_time_step(), *stats);

                // Add sources and apply chemistry
                source->exec(*timeloop);
                chemistry->exec(*thermo, timeloop->get_sub_time_step(), timeloop->get_dt());

                // Apply the large scale forcings. Keep this one always right before the pressure.
                force->exec(timeloop->get_sub_time_step(), *thermo, *stats);

                // Set the immersed boundary conditions
                ib->exec_momentum();

                // Solve the poisson equation for pressure.
                boundary->set_ghost_cells_w(Boundary_w_type::Conservation_type);
                pres->exec(timeloop->get_sub_time_step(), *stats);
                boundary->set_ghost_cells_w(Boundary_w_type::Normal_type);

                // Apply the limiter as the last tendency.
                limiter->exec(timeloop->get_sub_time_step(), *stats);

                // Calculate the total tendency statistics, if necessary
                for (auto& it: fields->at)
                    stats->calc_tend(*it.second, "total");

                // Allow only for statistics when not in substep and not directly after restart.
                if (timeloop->is_stats_step())
                {
                    const int iter = timeloop->get_iteration();
                    const double time = timeloop->get_time();
                    const unsigned long itime = timeloop->get_itime();
                    const int iotime = timeloop->get_iotime();
                    const double dt = timeloop->get_dt();

                    // NOTE: `radiation->exec_all_stats()` needs to stay before `calculate_statistics()`...
                    if (stats->do_statistics(itime) || cross->do_cross(itime) || column->do_column(itime))
                    {
                        radiation->exec_all_stats(
                                *stats, *cross, *dump, *column,
                                *thermo, *timeloop,
                                itime, iotime);
                    }

                    if (stats->do_statistics(itime) || cross->do_cross(itime) || dump->do_dump(itime))
                    {
                        #ifdef USECUDA
                        if (!cpu_up_to_date)
                        {
                            #pragma omp taskwait
                            cpu_up_to_date = true;
                            fields   ->backward_device();
                            boundary ->backward_device();
                            thermo   ->backward_device();
                            microphys->backward_device();
                        }
                        #endif

                        #pragma omp task default(shared)
                        calculate_statistics(iter, time, itime, iotime, dt);
                    }

                    if (column->do_column(itime))
                    {
                        fields   ->exec_column(*column);
                        thermo   ->exec_column(*column);
                        radiation->exec_column(*column, *thermo, *timeloop);
                        boundary ->exec_column(*column);
                        microphys->exec_column(*column);

                        column   ->exec(iter, time, itime);
                    }

                }

                // Exit the simulation when the runtime has been hit.
                if (timeloop->is_finished())
                    break;

                // RUN MODE: In case of run mode do the time stepping.
                if (sim_mode == Sim_mode::Run)
                {
                    // Integrate in time.
                    timeloop->exec();

                    // Increase the time with the time step.
                    timeloop->step_time();
                    #ifdef USECUDA
                    cpu_up_to_date = false;
                    #endif

                    // Save the data for restarts.
                    if (timeloop->do_save())
                    {
                        const int iotime = timeloop->get_iotime();
                        const unsigned long idt = timeloop->get_idt();
                        const unsigned long itime = timeloop->get_itime();
                        const int iteration = timeloop->get_iteration();

                        #ifdef USECUDA
                        if (!cpu_up_to_date)
                        {
                            #pragma omp taskwait
                            cpu_up_to_date = true;
                            fields   ->backward_device();
                            boundary ->backward_device();
                            thermo   ->backward_device();
                            microphys->backward_device();
                        }
                        #endif

                        // Save data to disk.
                        #pragma omp task default(shared)
                        {
                            timeloop->save(iotime, itime, idt, iteration);
                            fields  ->save(iotime);
                            thermo  ->save(iotime);
                            boundary->save(iotime);
                        }
                    }
                }

                // POST PROCESS MODE: In case of post-process mode, load a new set of files.
                else if (sim_mode == Sim_mode::Post)
                {
                    // Step to the next time step.
                    timeloop->step_post_proc_time();

                    // In case the simulation is done, step out of the loop.
                    if (timeloop->is_finished())
                        break;

                    // Load the data from disk.
                    const int iotime = timeloop->get_iotime();

                    timeloop->load(iotime);
                    fields  ->load(iotime);
                    thermo  ->load(iotime);
                    boundary->load(iotime);

                    // Reset tendencies
                    fields->reset_tendencies();
                }

            } // End time loop.
        } // End OpenMP master region.
    } // End OpenMP parallel region.

    #ifdef USECUDA
    // At the end of the run, copy the data back from the GPU.
    fields  ->backward_device();
    // boundary->backward_device();
    thermo  ->backward_device();

    clear_gpu();
    #endif
}

#ifdef USECUDA
template<typename TF>
void Model<TF>::prepare_gpu()
{
    // Load all the necessary data to the GPU.
    master.print_message("Preparing the GPU\n");
    grid    ->prepare_device();
    fields  ->prepare_device();
    buffer  ->prepare_device();
    thermo  ->prepare_device();
    boundary->prepare_device();
    diff    ->prepare_device(*boundary);
    force   ->prepare_device();
    ib      ->prepare_device();
    // decay   ->prepare_device();
    microphys->prepare_device();
    // // Prepare pressure last, for memory check
    pres    ->prepare_device();
}

template<typename TF>
void Model<TF>::clear_gpu()
{
    master.print_message("Clearing the GPU\n");
    grid    ->clear_device();
    fields  ->clear_device();
    // buffer  ->clear_device();
    thermo  ->clear_device();
    // boundary->clear_device();
    // diff    ->clear_device();
    force   ->clear_device();
    ib      ->clear_device();
    // decay   ->clear_device();
    microphys->clear_device();
    // // Clear pressure last, for memory check
    pres    ->clear_device();
}
#endif

// Calculate the statistics for all classes that have a statistics function.
template<typename TF>
void Model<TF>::calculate_statistics(int iteration, double time, unsigned long itime, int iotime, double dt)
{
    // Do the statistics.
    if (stats->do_statistics(itime))
    {
        // Calculate statistics
        if (!stats->do_tendency())
            calc_masks();

        fields   ->exec_stats(*stats);
        thermo   ->exec_stats(*stats);
        microphys->exec_stats(*stats, *thermo, dt);
        diff     ->exec_stats(*stats);
        budget   ->exec_stats(*stats);
        boundary ->exec_stats(*stats);
<<<<<<< HEAD
        lsm      ->exec_stats(*stats);
        chemistry->exec_stats(iteration, time, *stats);
=======
>>>>>>> 6e0024bc
    }

    // Save the selected cross sections to disk, cross sections are handled on CPU.
    if (cross->do_cross(itime))
    {
        fields   ->exec_cross(*cross, iotime);
        thermo   ->exec_cross(*cross, iotime);
        microphys->exec_cross(*cross, iotime);
        ib       ->exec_cross(*cross, iotime);
        boundary ->exec_cross(*cross, iotime);
    }

    // Save the 3d dumps to disk.
    if (dump->do_dump(itime))
    {
        fields   ->exec_dump(*dump, iotime);
        thermo   ->exec_dump(*dump, iotime);
        microphys->exec_dump(*dump, iotime);
    }

    if (stats->do_statistics(itime))
        stats->exec(iteration, time, itime);
}

// Calculate the statistics for all classes that have a statistics function.
template<typename TF>
void Model<TF>::setup_stats()
{
    stats->set_tendency(false);

    if (stats->do_statistics(timeloop->get_itime()) && timeloop->is_stats_step())
    {
        #ifdef USECUDA
        if (!cpu_up_to_date)
        {
            #pragma omp taskwait
            cpu_up_to_date = true;
            fields   ->backward_device();
            boundary ->backward_device();
            thermo   ->backward_device();
            microphys->backward_device();
        }
        #endif

        // Prepare all the masks.
        const std::vector<std::string>& mask_list = stats->get_mask_list();

        stats->initialize_masks();
        for (auto& mask_name : mask_list)
        {
            // Get the mask from one of the mask providing classes
            if (fields->has_mask(mask_name))
                fields->get_mask(*stats, mask_name);
            else if (thermo->has_mask(mask_name))
                thermo->get_mask(*stats, mask_name);
            else if (microphys->has_mask(mask_name))
                microphys->get_mask(*stats, mask_name);
            else if (decay->has_mask(mask_name))
                decay->get_mask(*stats, mask_name);
            else if (ib->has_mask(mask_name))
                ib->get_mask(*stats, mask_name);
            else
            {
                std::string error_message = "Can not calculate mask for \"" + mask_name + "\"";
                throw std::runtime_error(error_message);
            }
        }
        stats->finalize_masks();

        if (stats->do_tendency())
        {
            calc_masks();
            cpu_up_to_date = false;
            stats->set_tendency(true);
        }
    }
}

// Calculate the statistics for all classes that have a statistics function.
template<typename TF>
void Model<TF>::calc_masks()
{
    // Prepare all the masks.
    const std::vector<std::string>& mask_list = stats->get_mask_list();

    stats->initialize_masks();
    for (auto& mask_name : mask_list)
    {
        // Get the mask from one of the mask providing classes
        if (fields->has_mask(mask_name))
            fields->get_mask(*stats, mask_name);
        else if (thermo->has_mask(mask_name))
            thermo->get_mask(*stats, mask_name);
        else if (microphys->has_mask(mask_name))
            microphys->get_mask(*stats, mask_name);
        else if (decay->has_mask(mask_name))
            decay->get_mask(*stats, mask_name);
        else if (ib->has_mask(mask_name))
            ib->get_mask(*stats, mask_name);
        else
        {
            std::string error_message = "Can not calculate mask for \"" + mask_name + "\"";
            throw std::runtime_error(error_message);
        }
    }
    stats->finalize_masks();
}

template<typename TF>
void Model<TF>::set_time_step()
{
    // Only set the time step if the model is not in a substep.
    if (timeloop->in_substep())
        return;

    // Retrieve the maximum allowed time step per class.
    timeloop->set_time_step_limit();
    timeloop->set_time_step_limit(advec    ->get_time_limit(timeloop->get_idt(), timeloop->get_dt()));
    timeloop->set_time_step_limit(diff     ->get_time_limit(timeloop->get_idt(), timeloop->get_dt()));
    timeloop->set_time_step_limit(thermo   ->get_time_limit(timeloop->get_idt(), timeloop->get_dt()));
    timeloop->set_time_step_limit(microphys->get_time_limit(timeloop->get_idt(), timeloop->get_dt()));
    timeloop->set_time_step_limit(radiation->get_time_limit(timeloop->get_itime()));
    timeloop->set_time_step_limit(stats    ->get_time_limit(timeloop->get_itime()));
    timeloop->set_time_step_limit(cross    ->get_time_limit(timeloop->get_itime()));
    timeloop->set_time_step_limit(dump     ->get_time_limit(timeloop->get_itime()));
    timeloop->set_time_step_limit(column   ->get_time_limit(timeloop->get_itime()));

    // Set the time step.
    timeloop->set_time_step();
}

// Add all masks
template<typename TF>
void Model<TF>::add_statistics_masks()
{
    const std::vector<std::string>& mask_list = stats->get_mask_list();

    // Check whether the mask can be retrieved from any of the mask-providing classes
    for (auto& mask_name : mask_list)
    {
        if (mask_name == "default")
            stats->add_mask(mask_name);
        else if (fields->has_mask(mask_name))
            stats->add_mask(mask_name);
        else if (thermo->has_mask(mask_name))
            stats->add_mask(mask_name);
        else if (microphys->has_mask(mask_name))
            stats->add_mask(mask_name);
        else if (decay->has_mask(mask_name))
            stats->add_mask(mask_name);
        else if (ib->has_mask(mask_name))
            stats->add_mask(mask_name);
        else
        {
            std::string error_message = "Can not calculate mask for \"" + mask_name + "\"";
            throw std::runtime_error(error_message);
        }
    }
}

// Print the status information to the .out file.
template<typename TF>
void Model<TF>::print_status()
{
    double cputime, end;
    static double start;
    static FILE *dnsout = NULL;
    static bool first = true;

    if (first)
    {
        start = master.get_wall_clock_time();

        if (master.get_mpiid() == 0)
        {
            std::string outputname = sim_name + ".out";
            dnsout = std::fopen(outputname.c_str(), "a");
            std::setvbuf(dnsout, NULL, _IOLBF, 1024);
            std::fprintf(
                    dnsout, "%8s %13s %10s %11s %8s %8s %11s %16s %16s\n",
                    "ITER", "TIME", "CPUDT", "DT", "CFL", "DNUM", "DIV", "MOM", "TKE");
        }
        first = false;
    }

    if (timeloop->do_check())
    {
        const double time = timeloop->get_time();
        const int iter = timeloop->get_iteration();
        const double dt = timeloop->get_dt();
        end     = master.get_wall_clock_time();
        cputime = end - start;
        start   = end;

        boundary->set_ghost_cells_w(Boundary_w_type::Conservation_type);
        const TF div = pres->check_divergence();
        boundary->set_ghost_cells_w(Boundary_w_type::Normal_type);
        TF mom  = fields->check_momentum();
        TF tke  = fields->check_tke();
        TF mass = fields->check_mass();
        TF cfl  = advec->get_cfl(timeloop->get_dt());
        TF dn   = diff->get_dn(timeloop->get_dt());

        if (master.get_mpiid() == 0)
        {
            std::fprintf(dnsout, "%8d %13.6G %10.4f %11.3E %8.4f %8.4f %11.3E %16.8E %16.8E\n",
                    iter, time, cputime, dt, cfl, dn, div, mom, tke);
            std::fflush(dnsout);
        }

        if (!(cfl>=0. && cfl < 10.) || (!std::isfinite(cfl)))
        {
            std::string error_message = "Simulation has non-finite numbers";
            throw std::runtime_error(error_message);
        }
    }
}

template class Model<double>;
//template class Model<float>;<|MERGE_RESOLUTION|>--- conflicted
+++ resolved
@@ -133,14 +133,9 @@
         buffer    = std::make_shared<Buffer <TF>>(master, *grid, *fields, *input);
         decay     = std::make_shared<Decay  <TF>>(master, *grid, *fields, *input);
         limiter   = std::make_shared<Limiter<TF>>(master, *grid, *fields, *input);
-<<<<<<< HEAD
         source    = std::make_shared<Source <TF>> (master, *grid, *fields, *input);
         chemistry = std::make_shared<Chemistry  <TF>>(master, *grid, *fields, *input);
-	
-=======
-        source    = std::make_shared<Source <TF>>(master, *grid, *fields, *input);
-
->>>>>>> 6e0024bc
+
         ib        = std::make_shared<Immersed_boundary<TF>>(master, *grid, *fields, *input);
 
 
@@ -607,11 +602,7 @@
         diff     ->exec_stats(*stats);
         budget   ->exec_stats(*stats);
         boundary ->exec_stats(*stats);
-<<<<<<< HEAD
-        lsm      ->exec_stats(*stats);
         chemistry->exec_stats(iteration, time, *stats);
-=======
->>>>>>> 6e0024bc
     }
 
     // Save the selected cross sections to disk, cross sections are handled on CPU.
