/*
 * MicroHH
 * Copyright (c) 2011-2018 Chiel van Heerwaarden
 * Copyright (c) 2011-2018 Thijs Heus
 * Copyright (c) 2014-2018 Bart van Stratum
 *
 * This file is part of MicroHH
 *
 * MicroHH is free software: you can redistribute it and/or modify
 * it under the terms of the GNU General Public License as published by
 * the Free Software Foundation, either version 3 of the License, or
 * (at your option) any later version.

 * MicroHH is distributed in the hope that it will be useful,
 * but WITHOUT ANY WARRANTY; without even the implied warranty of
 * MERCHANTABILITY or FITNESS FOR A PARTICULAR PURPOSE.  See the
 * GNU General Public License for more details.

 * You should have received a copy of the GNU General Public License
 * along with MicroHH.  If not, see <http://www.gnu.org/licenses/>.
 */

#include <string>
#include <cstdio>
#include <algorithm>
#include <cmath>
#ifdef _OPENMP
#include <omp.h>
#endif
#include "master.h"
#include "input.h"
#include "grid.h"
#include "fields.h"
#include "buffer.h"
#include "data_block.h"
#include "netcdf_interface.h"
#include "timeloop.h"
#include "fft.h"
#include "boundary.h"
#include "advec.h"
#include "diff.h"
#include "pres.h"
#include "force.h"
#include "thermo.h"
#include "radiation.h"
#include "microphys.h"
#include "decay.h"
#include "stats.h"
#include "column.h"
#include "cross.h"
#include "dump.h"
#include "model.h"

#ifdef USECUDA
#include <cuda_runtime_api.h>
#endif

namespace
{
    void process_command_line_options(Sim_mode& sim_mode, std::string& sim_name,
                                      int argc, char *argv[],
                                      Master& master)
    {
        // Process the command line options.
        if (argc <= 1)
        {
            throw std::runtime_error("Specify init, run or post mode\n No run mode specified");
        }
        else
        {
            // Check the execution mode.
            std::string sim_mode_str = argv[1];
            if (sim_mode_str != "init" && sim_mode_str != "run" && sim_mode_str != "post")
            {
                throw std::runtime_error("Specify init, run or post mode\n Illegal run mode specified");

            }
            else
            {
                if (sim_mode_str == "init")
                    sim_mode = Sim_mode::Init;
                else if (sim_mode_str == "run")
                    sim_mode = Sim_mode::Run;
                else
                    sim_mode = Sim_mode::Post;
            }

            // Set the name of the simulation.
            if (argc > 2)
                sim_name = argv[2];
            else
                sim_name = "microhh";

            master.print_message("Simulation name: %s\n", sim_name.c_str());
            master.print_message("Simulation mode: %s\n", sim_mode_str.c_str());
        }
    }
}

// In the constructor all classes are initialized and their input is read.
template<typename TF>
Model<TF>::Model(Master& masterin, int argc, char *argv[]) :
    master(masterin)
{
    process_command_line_options(sim_mode, sim_name, argc, argv, master);

    input = std::make_shared<Input>(master, sim_name + ".ini");
    input_nc = std::make_shared<Netcdf_file>(master, sim_name + ".nc", Netcdf_mode::Read);

    try
    {
        grid      = std::make_shared<Grid<TF>>(master, *input);
        fields    = std::make_shared<Fields<TF>>(master, *grid, *input);
        timeloop  = std::make_shared<Timeloop<TF>>(master, *grid, *fields, *input, sim_mode);
        fft       = std::make_shared<FFT<TF>>(master, *grid);

        boundary  = Boundary<TF> ::factory(master, *grid, *fields, *input);

        advec     = Advec<TF>    ::factory(master, *grid, *fields, *input);
        diff      = Diff<TF>     ::factory(master, *grid, *fields, *boundary, *input);
        pres      = Pres<TF>     ::factory(master, *grid, *fields, *fft, *input);
        thermo    = Thermo<TF>   ::factory(master, *grid, *fields, *input);
        microphys = Microphys<TF>::factory(master, *grid, *fields, *input);
        radiation = Radiation<TF>::factory(master, *grid, *fields, *input);

        force     = std::make_shared<Force    <TF>>(master, *grid, *fields, *input);
        buffer    = std::make_shared<Buffer   <TF>>(master, *grid, *fields, *input);
        decay     = std::make_shared<Decay    <TF>>(master, *grid, *fields, *input);
        stats     = std::make_shared<Stats    <TF>>(master, *grid, *fields, *advec, *diff, *input);
        column    = std::make_shared<Column   <TF>>(master, *grid, *fields, *input);
        dump      = std::make_shared<Dump     <TF>>(master, *grid, *fields, *input);
        cross     = std::make_shared<Cross    <TF>>(master, *grid, *fields, *input);

        // Parse the statistics masks
        add_statistics_masks();
    }
    catch (std::exception& e)
    {
        // In case of a failing constructor, delete the class objects and rethrow.
        delete_objects();
        throw;
    }
}

// In this function all instances of objects are deleted and the memory is freed.
template<typename TF>
void Model<TF>::delete_objects()
{
}

// In the destructor the deletion of all class instances is triggered.
template<typename TF>
Model<TF>::~Model()
{
    delete_objects();
    #pragma omp taskwait
}

// In the init stage all class individual settings are known and the dynamic arrays are allocated.
template<typename TF>
void Model<TF>::init()
{
    master.init(*input);

    grid->init();
    fields->init(*dump, *cross);

    fft->init();

    boundary->init(*input, *thermo);
    buffer->init();
    diff->init();
    pres->init();
    force->init();
    thermo->init();
    microphys->init();
    radiation->init();
    decay->init(*input);

    stats->init(timeloop->get_ifactor());
    column->init(timeloop->get_ifactor());
    cross->init(timeloop->get_ifactor());
    dump->init(timeloop->get_ifactor());
}

template<typename TF>
void Model<TF>::load_or_save()
{
    if (sim_mode == Sim_mode::Init)
    {
        // Initialize the allocated fields and save the data.
        save();
    }
    else if (sim_mode == Sim_mode::Run || sim_mode == Sim_mode::Post)
    {
        // Initialize the allocated fields using data from disk.
        load();
    }

    // This marks the end of the entire initialization.
    // Print warnings for input variables that are unused.
    input->print_unused_items();

    // Free the memory taken by the input fields.
    input.reset();

}

// In these functions data necessary to start the model is loaded from disk.
template<typename TF>
void Model<TF>::load()
{
    // First load the grid and time to make their information available.
    grid->load();
    fft->load();
    timeloop->load(timeloop->get_iotime());

    // Initialize the statistics file to open the possiblity to add profiles in other routines
    stats->create(timeloop->get_iotime(), sim_name);
    column->create(*input, timeloop->get_iotime(), sim_name);
    dump->create();

    // Load the fields, and create the field statistics
    fields->load(timeloop->get_iotime());
    fields->create_stats(*stats);
    fields->create_column(*column);

<<<<<<< HEAD
    boundary->create(*input, *input_nc, *stats);
    buffer->create(*input, *input_nc);
    force->create(*input, *input_nc);
    thermo->create(*input, *input_nc, *stats, *column, *cross, *dump);
    microphys->create(*input, *input_nc, *stats, *cross, *dump);
    radiation->create(*thermo); // Radiation needs to be created after thermo as it needs base profiles.
=======
    boundary->create(*input, *stats);
    buffer->create(*input, *profs);
    force->create(*input, *profs);
    thermo->create(*input, *profs, *stats, *column, *cross, *dump);
    microphys->create(*input, *profs, *stats, *cross, *dump);
    radiation->create(*thermo,*stats, *column, *cross, *dump); // Radiation needs to be created after thermo as it needs base profiles.
>>>>>>> d8183504
    decay->create(*input);

    cross->create();    // Cross needs to be called at the end!

    boundary->set_values();
    pres->set_values();
    diff->create(*stats);
}

// In these functions data necessary to start the model is saved to disk.
template<typename TF>
void Model<TF>::save()
{
    // Initialize the grid and the fields from the input data.
    grid->create(*input_nc);
    fields->create(*input, *input_nc);

    // Save the initialized data to disk for the run mode.
    grid->save();
    fft->save();
    fields->save(timeloop->get_iotime());
    timeloop->save(timeloop->get_iotime());
}

template<typename TF>
void Model<TF>::exec()
{
    if (sim_mode == Sim_mode::Init)
        return;

    #ifdef USECUDA
    prepare_gpu();
    #endif

    master.print_message("Starting time integration\n");

    // Update the time dependent parameters.
    boundary->update_time_dependent(*timeloop);
    thermo  ->update_time_dependent(*timeloop);
    force   ->update_time_dependent(*timeloop);

    // Set the boundary conditions.
    boundary->exec(*thermo);

    // Calculate the field means, in case needed.
    fields->exec();

    // Get the viscosity to be used in diffusion.
    diff->exec_viscosity(*thermo);

    // Set the time step.
    set_time_step();

    // Print the initial status information.
    print_status();

    #ifdef USECUDA
        #ifdef _OPENMP
        omp_set_nested(1);
        const int nthreads_out=2;
        master.print_message("Running with %i OpenMP threads\n", omp_get_max_threads());
        #endif
    #else
        #ifdef _OPENMP
        omp_set_num_threads(1);
        const int nthreads_out=1;
        #endif
    #endif

    #pragma omp parallel num_threads(nthreads_out)
    {
        #pragma omp master
        {
            // start the time loop
            while (true)
            {
                // Determine the time step.
                set_time_step();

                // Calculate the advection tendency.
                boundary->set_ghost_cells_w(Boundary_w_type::Conservation_type);
                advec->exec();
                boundary->set_ghost_cells_w(Boundary_w_type::Normal_type);

                // Calculate the diffusion tendency.
                diff->exec();

                // Calculate the thermodynamics and the buoyancy tendency.
                thermo->exec(timeloop->get_sub_time_step());

                // Calculate the microphysics.
                microphys->exec(*thermo, timeloop->get_sub_time_step());

                // Calculate the radiation fluxes and the related heating rate.
                radiation->exec(*thermo,timeloop->get_time(),*timeloop);

                // Calculate the tendency due to damping in the buffer layer.
                buffer->exec();

                // Apply the scalar decay.
                decay->exec(timeloop->get_sub_time_step());

                // Apply the large scale forcings. Keep this one always right before the pressure.
                force->exec(timeloop->get_sub_time_step()); //adding thermo and time because of gcssrad

                // Solve the poisson equation for pressure.
                boundary->set_ghost_cells_w(Boundary_w_type::Conservation_type);
                pres->exec(timeloop->get_sub_time_step());
                boundary->set_ghost_cells_w(Boundary_w_type::Normal_type);

                // Allow only for statistics when not in substep and not directly after restart.
                if (timeloop->is_stats_step())
                {
                    if (stats->do_statistics(timeloop->get_itime()) || cross->do_cross(timeloop->get_itime()) ||
                        dump->do_dump(timeloop->get_itime()))
                    {
                        #pragma omp taskwait
                        #ifdef USECUDA
                        fields  ->backward_device();
                        boundary->backward_device();
                        thermo  ->backward_device();
                        #endif
                        #pragma omp task default(shared)
                        calculate_statistics(
                                timeloop->get_iteration(), timeloop->get_time(), timeloop->get_itime(),
                                timeloop->get_iotime(), timeloop->get_dt());
                    }

                    if (column->do_column(timeloop->get_itime()))
                    {
                        fields->exec_column(*column);
                        thermo->exec_column(*column);
                        radiation->exec_column(*column,*thermo,*timeloop);
                        column->exec(timeloop->get_iteration(), timeloop->get_time(), timeloop->get_itime());
                    }

                }

                // Exit the simulation when the runtime has been hit.
                if (timeloop->is_finished())
                    break;

                // RUN MODE: In case of run mode do the time stepping.
                if (sim_mode == Sim_mode::Run)
                {
                    // Integrate in time.
                    timeloop->exec();

                    // Increase the time with the time step.
                    timeloop->step_time();

                    // Save the data for restarts.
                    if (timeloop->do_save())
                    {
                        #pragma omp taskwait
                        #ifdef USECUDA
                        fields  ->backward_device();
                        boundary->backward_device();
                        thermo  ->backward_device();
                        #endif

                        // Save data to disk.
                        timeloop->save(timeloop->get_iotime());
                        fields  ->save(timeloop->get_iotime());
                    }
                }

                // POST PROCESS MODE: In case of post-process mode, load a new set of files.
                else if (sim_mode == Sim_mode::Post)
                {
                    // Step to the next time step.
                    timeloop->step_post_proc_time();

                    // In case the simulation is done, step out of the loop.
                    if (timeloop->is_finished())
                        break;

                    // Load the data from disk.
                    timeloop->load(timeloop->get_iotime());
                    fields  ->load(timeloop->get_iotime());
                }

                // Update the time dependent parameters.
                boundary->update_time_dependent(*timeloop);
                thermo  ->update_time_dependent(*timeloop);
                force   ->update_time_dependent(*timeloop);

                // Set the boundary conditions.
                boundary->exec(*thermo);

                // Calculate the field means, in case needed.
                fields->exec();

                // Get the viscosity to be used in diffusion.
                diff->exec_viscosity(*thermo);

                // Write status information to disk.
                print_status();

            } // End time loop.
        } // End OpenMP master region.
    } // End OpenMP parallel region.

    #ifdef USECUDA
    // At the end of the run, copy the data back from the GPU.
    fields  ->backward_device();
    // boundary->backward_device();
    thermo  ->backward_device();

    clear_gpu();
    #endif
}

#ifdef USECUDA
template<typename TF>
void Model<TF>::prepare_gpu()
{
    // Load all the necessary data to the GPU.
    master.print_message("Preparing the GPU\n");
    grid    ->prepare_device();
    fields  ->prepare_device();
    buffer  ->prepare_device();
    thermo  ->prepare_device();
    boundary->prepare_device();
    diff    ->prepare_device(*boundary);
    force   ->prepare_device();
    // decay   ->prepare_device();
    // // Prepare pressure last, for memory check
    pres    ->prepare_device();
}

template<typename TF>
void Model<TF>::clear_gpu()
{
    master.print_message("Clearing the GPU\n");
    grid    ->clear_device();
    fields  ->clear_device();
    // buffer  ->clear_device();
    thermo  ->clear_device();
    // boundary->clear_device();
    // diff    ->clear_device();
    force   ->clear_device();
    // decay   ->clear_device();
    // // Clear pressure last, for memory check
    pres    ->clear_device();
}
#endif

// Calculate the statistics for all classes that have a statistics function.
template<typename TF>
void Model<TF>::calculate_statistics(int iteration, double time, unsigned long itime, int iotime, double dt)
{
    // Do the statistics.
    if (stats->do_statistics(itime))
    {
        // Prepare all the masks.
        const std::vector<std::string>& mask_list = stats->get_mask_list();

        stats->initialize_masks();
        for (auto& mask_name : mask_list)
        {
            // Get the mask from one of the mask providing classes
            if (fields->has_mask(mask_name))
                fields->get_mask(*stats, mask_name);
            else if (thermo->has_mask(mask_name))
                thermo->get_mask(*stats, mask_name);
            else if (microphys->has_mask(mask_name))
                microphys->get_mask(*stats, mask_name);
            else if (decay->has_mask(mask_name))
                decay->get_mask(*stats, mask_name);
            else
            {
                std::string error_message = "Can not calculate mask for \"" + mask_name + "\"";
                throw std::runtime_error(error_message);
            }
        }
        stats->finalize_masks();

        // Calculate statistics
        fields   ->exec_stats(*stats);
        thermo   ->exec_stats(*stats);
        microphys->exec_stats(*stats, *thermo, dt);
        diff     ->exec_stats(*stats);
        //budget  ->exec_stats(&stats->masks[maskname]);
        boundary ->exec_stats(*stats);
        radiation->exec_stats(*stats,*thermo,*timeloop);
        // Store the statistics data.
        stats->exec(iteration, time, itime);
    }

    // Save the selected cross sections to disk, cross sections are handled on CPU.
    if (cross->do_cross(itime))
    {
        fields   ->exec_cross(*cross, iotime);
        thermo   ->exec_cross(*cross, iotime);
        microphys->exec_cross(*cross, iotime);
        radiation->exec_cross(*cross, iotime,*thermo,*timeloop);
        // boundary->exec_cross(iotime);
    }

    // Save the 3d dumps to disk.
    if (dump->do_dump(itime))
    {
        fields   ->exec_dump(*dump, iotime);
        thermo   ->exec_dump(*dump, iotime);
        microphys->exec_dump(*dump, iotime);
        radiation->exec_dump(*dump, iotime,*thermo,*timeloop);
    }
}

template<typename TF>
void Model<TF>::set_time_step()
{
    // Only set the time step if the model is not in a substep.
    if (timeloop->in_substep())
        return;

    // Retrieve the maximum allowed time step per class.
    timeloop->set_time_step_limit();
    timeloop->set_time_step_limit(advec    ->get_time_limit(timeloop->get_idt(), timeloop->get_dt()));
    timeloop->set_time_step_limit(diff     ->get_time_limit(timeloop->get_idt(), timeloop->get_dt()));
    timeloop->set_time_step_limit(thermo   ->get_time_limit(timeloop->get_idt(), timeloop->get_dt()));
    timeloop->set_time_step_limit(microphys->get_time_limit(timeloop->get_idt(), timeloop->get_dt()));
    timeloop->set_time_step_limit(stats    ->get_time_limit(timeloop->get_itime()));
    timeloop->set_time_step_limit(cross    ->get_time_limit(timeloop->get_itime()));
    timeloop->set_time_step_limit(dump     ->get_time_limit(timeloop->get_itime()));
    timeloop->set_time_step_limit(column   ->get_time_limit(timeloop->get_itime()));

    // Set the time step.
    timeloop->set_time_step();
}

// Add all masks
template<typename TF>
void Model<TF>::add_statistics_masks()
{
    const std::vector<std::string>& mask_list = stats->get_mask_list();

    // Check whether the mask can be retrieved from any of the mask-providing classes
    for (auto& mask_name : mask_list)
    {
        if (mask_name == "default")
            stats->add_mask(mask_name);
        else if (fields->has_mask(mask_name))
            stats->add_mask(mask_name);
        else if (thermo->has_mask(mask_name))
            stats->add_mask(mask_name);
        else if (microphys->has_mask(mask_name))
            stats->add_mask(mask_name);
        else if (decay->has_mask(mask_name))
            stats->add_mask(mask_name);
        else
        {
            std::string error_message = "Can not calculate mask for \"" + mask_name + "\"";
            throw std::runtime_error(error_message);
        }
    }
}

// Print the status information to the .out file.
template<typename TF>
void Model<TF>::print_status()
{
    double cputime, end;
    static double start;
    static FILE *dnsout = NULL;
    static bool first = true;

    if (first)
    {
        start = master.get_wall_clock_time();

        if (master.get_mpiid() == 0)
        {
            std::string outputname = sim_name + ".out";
            dnsout = std::fopen(outputname.c_str(), "a");
            std::setvbuf(dnsout, NULL, _IOLBF, 1024);
            std::fprintf(
                    dnsout, "%8s %13s %10s %11s %8s %8s %11s %16s %16s %16s\n",
                    "ITER", "TIME", "CPUDT", "DT", "CFL", "DNUM", "DIV", "MOM", "TKE", "MASS");
        }
        first = false;
    }

    if (timeloop->do_check())
    {
        const double time = timeloop->get_time();
        const int iter = timeloop->get_iteration();
        const double dt = timeloop->get_dt();
        end     = master.get_wall_clock_time();
        cputime = end - start;
        start   = end;

        boundary->set_ghost_cells_w(Boundary_w_type::Conservation_type);
        const TF div = pres->check_divergence();
        boundary->set_ghost_cells_w(Boundary_w_type::Normal_type);
        TF mom  = fields->check_momentum();
        TF tke  = fields->check_tke();
        TF mass = fields->check_mass();
        TF cfl  = advec->get_cfl(timeloop->get_dt());
        TF dn   = diff->get_dn(timeloop->get_dt());

        if (master.get_mpiid() == 0)
        {
            std::fprintf(dnsout, "%8d %13.6G %10.4f %11.3E %8.4f %8.4f %11.3E %16.8E %16.8E %16.8E\n",
                    iter, time, cputime, dt, cfl, dn, div, mom, tke, mass);
            std::fflush(dnsout);
        }

        if (!(cfl>=0. && cfl < 10.))
        {
            std::string error_message = "Simulation has non-finite numbers";
            throw std::runtime_error(error_message);
        }
    }
}

template class Model<double>;
template class Model<float>;<|MERGE_RESOLUTION|>--- conflicted
+++ resolved
@@ -225,21 +225,12 @@
     fields->create_stats(*stats);
     fields->create_column(*column);
 
-<<<<<<< HEAD
     boundary->create(*input, *input_nc, *stats);
     buffer->create(*input, *input_nc);
     force->create(*input, *input_nc);
     thermo->create(*input, *input_nc, *stats, *column, *cross, *dump);
     microphys->create(*input, *input_nc, *stats, *cross, *dump);
-    radiation->create(*thermo); // Radiation needs to be created after thermo as it needs base profiles.
-=======
-    boundary->create(*input, *stats);
-    buffer->create(*input, *profs);
-    force->create(*input, *profs);
-    thermo->create(*input, *profs, *stats, *column, *cross, *dump);
-    microphys->create(*input, *profs, *stats, *cross, *dump);
     radiation->create(*thermo,*stats, *column, *cross, *dump); // Radiation needs to be created after thermo as it needs base profiles.
->>>>>>> d8183504
     decay->create(*input);
 
     cross->create();    // Cross needs to be called at the end!
