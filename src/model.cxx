/*
 * MicroHH
 * Copyright (c) 2011-2020 Chiel van Heerwaarden
 * Copyright (c) 2011-2020 Thijs Heus
 * Copyright (c) 2014-2020 Bart van Stratum
 *
 * This file is part of MicroHH
 *
 * MicroHH is free software: you can redistribute it and/or modify
 * it under the terms of the GNU General Public License as published by
 * the Free Software Foundation, either version 3 of the License, or
 * (at your option) any later version.

 * MicroHH is distributed in the hope that it will be useful,
 * but WITHOUT ANY WARRANTY; without even the implied warranty of
 * MERCHANTABILITY or FITNESS FOR A PARTICULAR PURPOSE.  See the
 * GNU General Public License for more details.

 * You should have received a copy of the GNU General Public License
 * along with MicroHH.  If not, see <http://www.gnu.org/licenses/>.
 */
#include <iostream>
#include <string>
#include <cstdio>
#include <algorithm>
#include <cmath>
#ifdef _OPENMP
#include <omp.h>
#endif
#include "master.h"
#include "input.h"
#include "grid.h"
#include "soil_grid.h"
#include "fields.h"
#include "buffer.h"
#include "netcdf_interface.h"
#include "timeloop.h"
#include "fft.h"
#include "boundary.h"
#include "immersed_boundary.h"
#include "advec.h"
#include "diff.h"
#include "pres.h"
#include "force.h"
#include "thermo.h"
#include "radiation.h"
#include "microphys.h"
#include "decay.h"
#include "limiter.h"
#include "stats.h"
#include "budget.h"
#include "column.h"
#include "cross.h"
#include "dump.h"
#include "model.h"
#include "source.h"
<<<<<<< HEAD
#include "trajectory.h"
=======
#include "canopy.h"
>>>>>>> 63f63be1

#ifdef USECUDA
#include <cuda_runtime_api.h>
#endif

namespace
{
    void process_command_line_options(Sim_mode& sim_mode, std::string& sim_name,
                                      int argc, char *argv[],
                                      Master& master)
    {
        // Process the command line options.
        if (argc <= 1)
        {
            throw std::runtime_error("Specify init, run or post mode\n No run mode specified");
        }
        else
        {
            // Check the execution mode.
            std::string sim_mode_str = argv[1];
            if (sim_mode_str != "init" && sim_mode_str != "run" && sim_mode_str != "post")
            {
                throw std::runtime_error("Specify init, run or post mode\n Illegal run mode specified");

            }
            else
            {
                if (sim_mode_str == "init")
                    sim_mode = Sim_mode::Init;
                else if (sim_mode_str == "run")
                    sim_mode = Sim_mode::Run;
                else
                    sim_mode = Sim_mode::Post;
            }

            // Set the name of the simulation.
            if (argc > 2)
                sim_name = argv[2];
            else
                sim_name = "microhh";

            master.print_message("Simulation name: %s\n", sim_name.c_str());
            master.print_message("Simulation mode: %s\n", sim_mode_str.c_str());
        }
    }
}

// In the constructor all classes are initialized and their input is read.
template<typename TF>
Model<TF>::Model(Master& masterin, int argc, char *argv[]) :
    master(masterin)
{
    process_command_line_options(sim_mode, sim_name, argc, argv, master);

    input = std::make_shared<Input>(master, sim_name + ".ini");
    input_nc = std::make_shared<Netcdf_file>(master, sim_name + "_input.nc", Netcdf_mode::Read);

    try
    {
        grid      = std::make_shared<Grid<TF>>     (master, *input);
        soil_grid = std::make_shared<Soil_grid<TF>>(master, *grid, *input);
        fields    = std::make_shared<Fields<TF>>   (master, *grid, *soil_grid, *input);
        timeloop  = std::make_shared<Timeloop<TF>> (master, *grid, *soil_grid, *fields, *input, sim_mode);
        fft       = std::make_shared<FFT<TF>>      (master, *grid);

        boundary  = Boundary<TF> ::factory(master, *grid, *soil_grid, *fields, *input);

        advec     = Advec<TF>    ::factory(master, *grid, *fields, *input);
        diff      = Diff<TF>     ::factory(master, *grid, *fields, *boundary, *input);
        pres      = Pres<TF>     ::factory(master, *grid, *fields, *fft, *input);
        thermo    = Thermo<TF>   ::factory(master, *grid, *fields, *input, sim_mode);
        microphys = Microphys<TF>::factory(master, *grid, *fields, *input);
        radiation = Radiation<TF>::factory(master, *grid, *fields, *input);

        force     = std::make_shared<Force  <TF>>(master, *grid, *fields, *input);
        buffer    = std::make_shared<Buffer <TF>>(master, *grid, *fields, *input);
        decay     = std::make_shared<Decay  <TF>>(master, *grid, *fields, *input);
        limiter   = std::make_shared<Limiter<TF>>(master, *grid, *fields, *input);
        source    = std::make_shared<Source <TF>>(master, *grid, *fields, *input);
        canopy    = std::make_shared<Canopy <TF>>(master, *grid, *fields, *input);

        ib        = std::make_shared<Immersed_boundary<TF>>(master, *grid, *fields, *input);

        stats      = std::make_shared<Stats     <TF>>(master, *grid, *soil_grid, *fields, *advec, *diff, *input);
        column     = std::make_shared<Column    <TF>>(master, *grid, *fields, *input);
        dump       = std::make_shared<Dump      <TF>>(master, *grid, *fields, *input);
        cross      = std::make_shared<Cross     <TF>>(master, *grid, *soil_grid, *fields, *input);
        trajectory = std::make_shared<Trajectory<TF>>(master, *grid, *fields, *input);

        budget    = Budget<TF>::factory(master, *grid, *fields, *thermo, *diff, *advec, *force, *stats, *input);

        // Parse the statistics masks
        add_statistics_masks();
    }
    catch (std::exception& e)
    {
        // In case of a failing constructor, delete the class objects and rethrow.
        delete_objects();
        throw;
    }
}

// In this function all instances of objects are deleted and the memory is freed.
template<typename TF>
void Model<TF>::delete_objects()
{
}

// In the destructor the deletion of all class instances is triggered.
template<typename TF>
Model<TF>::~Model()
{
    delete_objects();
    #pragma omp taskwait
}

// In the init stage all class individual settings are known and the dynamic arrays are allocated.
template<typename TF>
void Model<TF>::init()
{
    master.init(*input);
    grid->init();
    soil_grid->init();
    fields->init(*input, *dump, *cross, sim_mode);

    fft->init();

    boundary->init(*input, *thermo);
    ib->init(*input, *cross);
    buffer->init();
    diff->init();
    pres->init();
    force->init();
    thermo->init();
    microphys->init();
    radiation->init(*timeloop);
    decay->init(*input);
    budget->init();
    source->init();
    canopy->init();

    stats->init(timeloop->get_ifactor());
    column->init(timeloop->get_ifactor());
    cross->init(timeloop->get_ifactor());
    dump->init(timeloop->get_ifactor());
    trajectory->init(timeloop->get_ifactor());
}

template<typename TF>
void Model<TF>::load_or_save()
{
    if (sim_mode == Sim_mode::Init)
    {
        // Initialize the allocated fields and save the data.
        save();
    }
    else if (sim_mode == Sim_mode::Run || sim_mode == Sim_mode::Post)
    {
        // Initialize the allocated fields using data from disk.
        load();
    }

    // This marks the end of the entire initialization.
    // Print warnings for input variables that are unused.
    input->print_unused_items();

    // Free the memory taken by the input fields.
    input.reset();
}

// In these functions data necessary to start the model is loaded from disk.
template<typename TF>
void Model<TF>::load()
{
    // First load the grid and time to make their information available.
    grid->load();
    fft->load();
    timeloop->load(timeloop->get_iotime());

    soil_grid->create(*input_nc);

    // Initialize the statistics file to open the possiblity to add profiles in other routines
    stats->create(*timeloop, sim_name);
    column->create(*input, *timeloop, sim_name);
    trajectory->create(*input, *input_nc, *timeloop, sim_name);

    // Load the fields, and create the field statistics
    fields->load(timeloop->get_iotime());
    fields->create_stats(*stats);
    fields->create_column(*column);

    boundary->load(timeloop->get_iotime(), *thermo);
    boundary->create(*input, *input_nc, *stats, *column, *cross, *timeloop);
    boundary->set_values();

    ib->create();
    buffer->create(*input, *input_nc, *stats);
    force->create(*input, *input_nc, *stats);
    source->create(*input, *input_nc);
    canopy->create(*input, *input_nc, *stats);

    thermo->create(*input, *input_nc, *stats, *column, *cross, *dump);
    thermo->load(timeloop->get_iotime());

    microphys->create(*input, *input_nc, *stats, *cross, *dump, *column);

    // Radiation needs to be created after thermo as it needs base profiles.
    radiation->create(*input, *input_nc, *thermo, *stats, *column, *cross, *dump);
    decay->create(*input, *stats);
    limiter->create(*stats);

    // Cross and dump both need to be called at/near the
    // end of the create phase, as other classes register which
    // variables are legal as a cross/dump.
    cross->create();
    dump->create();

    pres->set_values();
    pres->create(*stats);
    advec->create(*stats);
    diff->create(*stats);
    budget->create(*stats);
}

// In these functions data necessary to start the model is saved to disk.
template<typename TF>
void Model<TF>::save()
{
    // Initialize the grid and the fields from the input data.
    grid->create(*input_nc);
    fields->create(*input, *input_nc);

    // Save the initialized data to disk for the run mode.
    grid->save();
    fft->save();
    fields->save(timeloop->get_iotime());
    timeloop->save(
            timeloop->get_iotime(),
            timeloop->get_itime(),
            timeloop->get_idt(),
            timeloop->get_iteration());

    thermo->create_basestate(*input, *input_nc);
    thermo->save(timeloop->get_iotime());

    boundary->create_cold_start(*input_nc);
    boundary->save(timeloop->get_iotime(), *thermo);
}

template<typename TF>
void Model<TF>::exec()
{
    if (sim_mode == Sim_mode::Init)
        return;

    #ifdef USECUDA
    prepare_gpu();
    #endif

    master.print_message("Starting time integration\n");

    #ifdef USECUDA
        #ifdef _OPENMP
        omp_set_nested(1);
        const int nthreads_out=2;
        master.print_message("Running with %i OpenMP threads\n", omp_get_max_threads());
        #endif
    #else
        #ifdef _OPENMP
        omp_set_num_threads(1);
        const int nthreads_out=1;
        #endif
    #endif


    #pragma omp parallel num_threads(nthreads_out)
    {
        #pragma omp master
        {
            // start the time loop
            while (true)
            {
                // Update the time dependent parameters.
                boundary ->update_time_dependent(*timeloop);
                thermo   ->update_time_dependent(*timeloop);
                force    ->update_time_dependent(*timeloop);
                radiation->update_time_dependent(*timeloop);

                // Calculate the field means, in case needed.
                fields->exec();

                // Set the cyclic BCs of the prognostic 3D fields.
                boundary->set_prognostic_cyclic_bcs();
                boundary->set_prognostic_outflow_bcs();
                boundary->set_ghost_cells();

                // Get the viscosity to be used in diffusion.
                diff->exec_viscosity(*thermo);

                // Determine the time step.
                set_time_step();

                // Write status information to disk.
                print_status();

                // Calculate stat masks and begin tendency calculation, if necessary
                setup_stats();

                // Calculate the thermodynamics and the buoyancy tendency.
                thermo->exec(timeloop->get_sub_time_step(), *stats);

                // Calculate the microphysics.
                microphys->exec(*thermo, timeloop->get_dt(), *stats);

                // Calculate the radiation fluxes and the related heating rate.
                radiation->exec(*thermo, timeloop->get_time(), *timeloop, *stats);

                // Calculate Monin-Obukhov parameters (L, u*), and calculate
                // surface fluxes, gradients, ...
                boundary->exec(*thermo, *radiation, *microphys, *timeloop);
                boundary->set_ghost_cells();

                // Set the immersed boundary conditions for scalars.
                ib->exec_scalars();

                // Update the outflow boundary conditions in case IB is used.
                if (ib->get_switch() != IB_type::Disabled)
                    boundary->set_prognostic_outflow_bcs();

                // Calculate the advection tendency.
                boundary->set_ghost_cells_w(Boundary_w_type::Conservation_type);
                advec->exec(*stats);
                boundary->set_ghost_cells_w(Boundary_w_type::Normal_type);

                // Calculate the diffusion tendency.
                diff->exec(*stats);

                // Calculate the tendency due to damping in the buffer layer.
                buffer->exec(*stats);

                // Apply the scalar decay.
                decay->exec(timeloop->get_sub_time_step(), *stats);

                // Add point and line sources of scalars.
                source->exec(*timeloop);

                // Canopy drag.
                canopy->exec();

                // Apply the large scale forcings. Keep this one always right before the pressure.
                force->exec(timeloop->get_sub_time_step(), *thermo, *stats);

                // Set the immersed boundary conditions
                ib->exec_momentum();

                // Solve the poisson equation for pressure.
                boundary->set_ghost_cells_w(Boundary_w_type::Conservation_type);
                pres->exec(timeloop->get_sub_time_step(), *stats);
                boundary->set_ghost_cells_w(Boundary_w_type::Normal_type);

                // Apply the limiter as the last tendency.
                limiter->exec(timeloop->get_sub_time_step(), *stats);

                // Calculate the total tendency statistics, if necessary
                for (auto& it: fields->at)
                    stats->calc_tend(*it.second, "total");

                // Allow only for statistics when not in substep and not directly after restart.
                if (timeloop->is_stats_step())
                {
                    const int iter = timeloop->get_iteration();
                    const double time = timeloop->get_time();
                    const unsigned long itime = timeloop->get_itime();
                    const int iotime = timeloop->get_iotime();
                    const double dt = timeloop->get_dt();

                    // Write cross and dump messages here, as they don't have an `exec()` function...
                    if (cross->do_cross(itime))
                        master.print_message("Saving cross-sections for time %f\n", time);
                    if (dump->do_dump(itime))
                        master.print_message("Saving field dumps for time %f\n", time);

                    // NOTE: `radiation->exec_all_stats()` needs to stay before `calculate_statistics()`...
                    if (column->do_column(itime) && !(stats->do_statistics(itime) || cross->do_cross(itime) || dump->do_dump(itime)))
                    {
                        radiation->exec_individual_column_stats(*column, *thermo, *timeloop, *stats);
                    }

                    if (stats->do_statistics(itime) || cross->do_cross(itime) || dump->do_dump(itime) || trajectory->do_trajectory(itime))
                    {
                        #ifdef USECUDA
                        #pragma omp taskwait
                        cpu_up_to_date = true;
                        fields   ->backward_device();
                        boundary ->backward_device(*thermo);
                        thermo   ->backward_device();
                        microphys->backward_device();
                        #endif

                        radiation->exec_all_stats(
                                *stats, *cross, *dump, *column,
                                *thermo, *timeloop,
                                itime, iotime);

                        #pragma omp task default(shared)
                        calculate_statistics(iter, time, itime, iotime, dt);
                    }

                    if (column->do_column(itime))
                    {
                        fields   ->exec_column(*column);
                        thermo   ->exec_column(*column);
                        radiation->exec_column(*column, *thermo, *timeloop);
                        boundary ->exec_column(*column);
                        microphys->exec_column(*column);

                        #pragma omp critical
                        column   ->exec(iter, time, itime);
                    }

                }

                // Exit the simulation when the runtime has been hit.
                if (timeloop->is_finished())
                    break;

                // RUN MODE: In case of run mode do the time stepping.
                if (sim_mode == Sim_mode::Run)
                {
                    // Integrate in time.
                    timeloop->exec();

                    // Increase the time with the time step.
                    timeloop->step_time();
                    #ifdef USECUDA
                    cpu_up_to_date = false;
                    #endif

                    // Save the data for restarts.
                    if (timeloop->do_save())
                    {
                        const int iotime = timeloop->get_iotime();
                        const unsigned long idt = timeloop->get_idt();
                        const unsigned long itime = timeloop->get_itime();
                        const int iteration = timeloop->get_iteration();

                        #ifdef USECUDA
                        if (!cpu_up_to_date)
                        {
                            #pragma omp taskwait
                            cpu_up_to_date = true;
                            fields   ->backward_device();
                            boundary ->backward_device(*thermo);
                            thermo   ->backward_device();
                            microphys->backward_device();
                        }
                        #endif

                        // Save data to disk.
                        #pragma omp task default(shared)
                        {
                            timeloop->save(iotime, itime, idt, iteration);
                            fields  ->save(iotime);
                            thermo  ->save(iotime);
                            boundary->save(iotime, *thermo);
                        }
                    }
                }

                // POST PROCESS MODE: In case of post-process mode, load a new set of files.
                else if (sim_mode == Sim_mode::Post)
                {
                    // Step to the next time step.
                    timeloop->step_post_proc_time();

                    // In case the simulation is done, step out of the loop.
                    if (timeloop->is_finished())
                        break;

                    // Load the data from disk.
                    const int iotime = timeloop->get_iotime();

                    timeloop->load(iotime);
                    fields  ->load(iotime);
                    thermo  ->load(iotime);
                    boundary->load(iotime, *thermo);

                    // Reset tendencies
                    fields->reset_tendencies();
                }

            } // End time loop.
        } // End OpenMP master region.
    } // End OpenMP parallel region.

    #ifdef USECUDA
    // At the end of the run, copy the data back from the GPU.
    fields  ->backward_device();
    boundary->backward_device(*thermo);
    thermo  ->backward_device();

    clear_gpu();
    #endif
}

#ifdef USECUDA
template<typename TF>
void Model<TF>::prepare_gpu()
{
    // Load all the necessary data to the GPU.
    master.print_message("Preparing the GPU\n");
    grid     ->prepare_device();
    soil_grid->prepare_device();
    fields   ->prepare_device();
    buffer   ->prepare_device();
    thermo   ->prepare_device();
    boundary ->prepare_device(*thermo);
    diff     ->prepare_device(*boundary);
    force    ->prepare_device();
    ib       ->prepare_device();
    microphys->prepare_device();
    radiation->prepare_device();
    column   ->prepare_device();
    canopy   ->prepare_device();
    // Prepare pressure last, for memory check
    pres     ->prepare_device();
}

template<typename TF>
void Model<TF>::clear_gpu()
{
    master.print_message("Clearing the GPU\n");
    grid     ->clear_device();
    soil_grid->clear_device();
    fields   ->clear_device();
    thermo   ->clear_device();
<<<<<<< HEAD
    boundary ->clear_device();
=======
    boundary ->clear_device(*thermo);
>>>>>>> 63f63be1
    force    ->clear_device();
    ib       ->clear_device();
    microphys->clear_device();
    radiation->clear_device();
    column   ->clear_device();
    canopy   ->clear_device();
    // Clear pressure last, for memory check
    pres     ->clear_device();
}
#endif

// Calculate the statistics for all classes that have a statistics function.
template<typename TF>
void Model<TF>::calculate_statistics(int iteration, double time, unsigned long itime, int iotime, double dt)
{
    // Do the statistics.
    if (stats->do_statistics(itime))
    {
        // Calculate statistics
        if (!stats->do_tendency())
            calc_masks();

        fields   ->exec_stats(*stats);
        thermo   ->exec_stats(*stats);
        microphys->exec_stats(*stats, *thermo, dt);
        diff     ->exec_stats(*stats);
        budget   ->exec_stats(*stats);
        boundary ->exec_stats(*stats);
    }

    // Save the selected cross sections to disk, cross sections are handled on CPU.
    if (cross->do_cross(itime))
    {
        fields   ->exec_cross(*cross, iotime);
        thermo   ->exec_cross(*cross, iotime);
        microphys->exec_cross(*cross, iotime);
        ib       ->exec_cross(*cross, iotime);
        boundary ->exec_cross(*cross, iotime);
    }

    // Save the 3d dumps to disk.
    if (dump->do_dump(itime))
    {
        fields   ->exec_dump(*dump, iotime);
        thermo   ->exec_dump(*dump, iotime);
        microphys->exec_dump(*dump, iotime);
    }

    // Save the trajectories.
    if (trajectory->do_trajectory(itime))
        trajectory->exec(*timeloop, time, itime);

    if (stats->do_statistics(itime))
    {
        #pragma omp critical
        stats->exec(iteration, time, itime);
    }
}

// Calculate the statistics for all classes that have a statistics function.
template<typename TF>
void Model<TF>::setup_stats()
{
    stats->set_tendency(false);

    if (stats->do_statistics(timeloop->get_itime()) && timeloop->is_stats_step())
    {
        #ifdef USECUDA
        if (!cpu_up_to_date)
        {
            #pragma omp taskwait
            cpu_up_to_date = true;
            fields   ->backward_device();
            boundary ->backward_device(*thermo);
            thermo   ->backward_device();
            microphys->backward_device();
        }
        #endif

        // Prepare all the masks.
        const std::vector<std::string>& mask_list = stats->get_mask_list();

        stats->initialize_masks();
        for (auto& mask_name : mask_list)
        {
            // Get the mask from one of the mask providing classes
            if (fields->has_mask(mask_name))
                fields->get_mask(*stats, mask_name);
            else if (thermo->has_mask(mask_name))
                thermo->get_mask(*stats, mask_name);
            else if (microphys->has_mask(mask_name))
                microphys->get_mask(*stats, mask_name);
            else if (decay->has_mask(mask_name))
                decay->get_mask(*stats, mask_name);
            else if (ib->has_mask(mask_name))
                ib->get_mask(*stats, mask_name);
            else
            {
                std::string error_message = "Can not calculate mask for \"" + mask_name + "\"";
                throw std::runtime_error(error_message);
            }
        }
        stats->finalize_masks();

        if (stats->do_tendency())
        {
            calc_masks();
            cpu_up_to_date = false;
            stats->set_tendency(true);
        }
    }
}

// Calculate the statistics for all classes that have a statistics function.
template<typename TF>
void Model<TF>::calc_masks()
{
    // Prepare all the masks.
    const std::vector<std::string>& mask_list = stats->get_mask_list();

    stats->initialize_masks();
    for (auto& mask_name : mask_list)
    {
        // Get the mask from one of the mask providing classes
        if (fields->has_mask(mask_name))
            fields->get_mask(*stats, mask_name);
        else if (thermo->has_mask(mask_name))
            thermo->get_mask(*stats, mask_name);
        else if (microphys->has_mask(mask_name))
            microphys->get_mask(*stats, mask_name);
        else if (decay->has_mask(mask_name))
            decay->get_mask(*stats, mask_name);
        else if (ib->has_mask(mask_name))
            ib->get_mask(*stats, mask_name);
        else
        {
            std::string error_message = "Can not calculate mask for \"" + mask_name + "\"";
            throw std::runtime_error(error_message);
        }
    }
    stats->finalize_masks();
}

template<typename TF>
void Model<TF>::set_time_step()
{
    // Only set the time step if the model is not in a substep.
    if (timeloop->in_substep())
        return;

    // Retrieve the maximum allowed time step per class.
    timeloop->set_time_step_limit();
    timeloop->set_time_step_limit(advec     ->get_time_limit(timeloop->get_idt(), timeloop->get_dt()));
    timeloop->set_time_step_limit(diff      ->get_time_limit(timeloop->get_idt(), timeloop->get_dt()));
    timeloop->set_time_step_limit(thermo    ->get_time_limit(timeloop->get_idt(), timeloop->get_dt()));
    timeloop->set_time_step_limit(microphys ->get_time_limit(timeloop->get_idt(), timeloop->get_dt()));
    timeloop->set_time_step_limit(radiation ->get_time_limit(timeloop->get_itime()));
    timeloop->set_time_step_limit(stats     ->get_time_limit(timeloop->get_itime()));
    timeloop->set_time_step_limit(cross     ->get_time_limit(timeloop->get_itime()));
    timeloop->set_time_step_limit(dump      ->get_time_limit(timeloop->get_itime()));
    timeloop->set_time_step_limit(column    ->get_time_limit(timeloop->get_itime()));
    timeloop->set_time_step_limit(trajectory->get_time_limit(timeloop->get_itime()));

    // Set the time step.
    timeloop->set_time_step();
}

// Add all masks
template<typename TF>
void Model<TF>::add_statistics_masks()
{
    const std::vector<std::string>& mask_list = stats->get_mask_list();

    // Check whether the mask can be retrieved from any of the mask-providing classes
    for (auto& mask_name : mask_list)
    {
        if (mask_name == "default")
            stats->add_mask(mask_name);
        else if (fields->has_mask(mask_name))
            stats->add_mask(mask_name);
        else if (thermo->has_mask(mask_name))
            stats->add_mask(mask_name);
        else if (microphys->has_mask(mask_name))
            stats->add_mask(mask_name);
        else if (decay->has_mask(mask_name))
            stats->add_mask(mask_name);
        else if (ib->has_mask(mask_name))
            stats->add_mask(mask_name);
        else
        {
            std::string error_message = "Can not calculate mask for \"" + mask_name + "\"";
            throw std::runtime_error(error_message);
        }
    }
}

// Print the status information to the .out file.
template<typename TF>
void Model<TF>::print_status()
{
    double cputime, end;
    static double start;
    static FILE *dnsout = NULL;
    static bool first = true;

    if (first)
    {
        start = master.get_wall_clock_time();

        if (master.get_mpiid() == 0)
        {
            std::string outputname = sim_name + ".out";
            dnsout = std::fopen(outputname.c_str(), "a");
            std::setvbuf(dnsout, NULL, _IOLBF, 1024);
            std::fprintf(
                    dnsout, "%8s %13s %10s %11s %8s %8s %11s %16s %16s\n",
                    "ITER", "TIME", "CPUDT", "DT", "CFL", "DNUM", "DIV", "MOM", "TKE");
        }
        first = false;
    }

    if (timeloop->do_check())
    {
        const double time = timeloop->get_time();
        const int iter = timeloop->get_iteration();
        const double dt = timeloop->get_dt();
        end     = master.get_wall_clock_time();
        cputime = end - start;
        start   = end;

        boundary->set_ghost_cells_w(Boundary_w_type::Conservation_type);
        const TF div = pres->check_divergence();
        boundary->set_ghost_cells_w(Boundary_w_type::Normal_type);
        TF mom  = fields->check_momentum();
        TF tke  = fields->check_tke();
        TF mass = fields->check_mass();
        TF cfl  = advec->get_cfl(timeloop->get_dt());
        TF dn   = diff->get_dn(timeloop->get_dt());

        if (master.get_mpiid() == 0)
        {
            std::fprintf(dnsout, "%8d %13.6G %10.4f %11.3E %8.4f %8.4f %11.3E %16.8E %16.8E\n",
                    iter, time, cputime, dt, cfl, dn, div, mom, tke);
            std::fflush(dnsout);
        }

        if (!(cfl>=0. && cfl < 10.) || (!std::isfinite(cfl)))
        {
            std::string error_message = "Simulation has non-finite numbers";
            throw std::runtime_error(error_message);
        }
    }
}

#ifdef FLOAT_SINGLE
template class Model<float>;
#else
template class Model<double>;
#endif<|MERGE_RESOLUTION|>--- conflicted
+++ resolved
@@ -54,11 +54,8 @@
 #include "dump.h"
 #include "model.h"
 #include "source.h"
-<<<<<<< HEAD
 #include "trajectory.h"
-=======
 #include "canopy.h"
->>>>>>> 63f63be1
 
 #ifdef USECUDA
 #include <cuda_runtime_api.h>
@@ -453,7 +450,7 @@
                         #pragma omp taskwait
                         cpu_up_to_date = true;
                         fields   ->backward_device();
-                        boundary ->backward_device(*thermo);
+                        boundary ->backward_device();
                         thermo   ->backward_device();
                         microphys->backward_device();
                         #endif
@@ -511,7 +508,7 @@
                             #pragma omp taskwait
                             cpu_up_to_date = true;
                             fields   ->backward_device();
-                            boundary ->backward_device(*thermo);
+                            boundary ->backward_device();
                             thermo   ->backward_device();
                             microphys->backward_device();
                         }
@@ -557,7 +554,7 @@
     #ifdef USECUDA
     // At the end of the run, copy the data back from the GPU.
     fields  ->backward_device();
-    boundary->backward_device(*thermo);
+    boundary->backward_device();
     thermo  ->backward_device();
 
     clear_gpu();
@@ -575,7 +572,7 @@
     fields   ->prepare_device();
     buffer   ->prepare_device();
     thermo   ->prepare_device();
-    boundary ->prepare_device(*thermo);
+    boundary ->prepare_device();
     diff     ->prepare_device(*boundary);
     force    ->prepare_device();
     ib       ->prepare_device();
@@ -595,11 +592,7 @@
     soil_grid->clear_device();
     fields   ->clear_device();
     thermo   ->clear_device();
-<<<<<<< HEAD
     boundary ->clear_device();
-=======
-    boundary ->clear_device(*thermo);
->>>>>>> 63f63be1
     force    ->clear_device();
     ib       ->clear_device();
     microphys->clear_device();
@@ -673,7 +666,7 @@
             #pragma omp taskwait
             cpu_up_to_date = true;
             fields   ->backward_device();
-            boundary ->backward_device(*thermo);
+            boundary ->backward_device();
             thermo   ->backward_device();
             microphys->backward_device();
         }
