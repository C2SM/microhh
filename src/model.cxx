--- conflicted
+++ resolved
@@ -291,22 +291,14 @@
 
       if(cross->docross())
       {
-<<<<<<< HEAD
 #ifdef USECUDA
         fields->backwardGPU();
-#endif
-
-        if(fields->execcross())
-          throw 1;
-        if(thermo->execcross())
-          throw 1;
-        if(boundary->execcross())
-          throw 1;
-=======
+#endif      
+      
         fields->execcross();
         thermo->execcross();
         boundary->execcross();
->>>>>>> a19f795b
+
       }
     }
 
