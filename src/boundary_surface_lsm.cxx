/*
 * MicroHH
 * Copyright (c) 2011-2020 Chiel van Heerwaarden
 * Copyright (c) 2011-2020 Thijs Heus
 * Copyright (c) 2014-2020 Bart van Stratum
 *
 * This file is part of MicroHH
 *
 * MicroHH is free software: you can redistribute it and/or modify
 * it under the terms of the GNU General Public License as published by
 * the Free Software Foundation, either version 3 of the License, or
 * (at your option) any later version.

 * MicroHH is distributed in the hope that it will be useful,
 * but WITHOUT ANY WARRANTY; without even the implied warranty of
 * MERCHANTABILITY or FITNESS FOR A PARTICULAR PURPOSE.  See the
 * GNU General Public License for more details.

 * You should have received a copy of the GNU General Public License
 * along with MicroHH.  If not, see <http://www.gnu.org/licenses/>.
 */

#include <cstdio>
#include <cstdlib>
#include <cmath>
#include <algorithm>
#include <iostream>
#include <iomanip>

#include "boundary_surface_lsm.h"
#include "boundary.h"

#include "master.h"
#include "input.h"
#include "grid.h"
#include "soil_grid.h"
#include "fields.h"
#include "soil_field3d.h"
#include "diff.h"
#include "defines.h"
#include "constants.h"
#include "thermo.h"
#include "master.h"
#include "cross.h"
#include "column.h"
#include "monin_obukhov.h"
#include "fast_math.h"
#include "netcdf_interface.h"
#include "radiation.h"
#include "microphys.h"

#include "boundary_surface_kernels.h"
#include "land_surface_kernels.h"
#include "soil_kernels.h"

namespace
{
    // Make a shortcut in the file scope.
    namespace most = Monin_obukhov;
    namespace fm = Fast_math;
    namespace bsk = Boundary_surface_kernels;
    namespace lsmk = Land_surface_kernels;
    namespace sk = Soil_kernels;
}

namespace
{
    template<typename TF>
    void calc_tiled_mean(
            TF* const restrict fld,
            const TF* const restrict c_veg,
            const TF* const restrict c_soil,
            const TF* const restrict c_wet,
            const TF* const restrict fld_veg,
            const TF* const restrict fld_soil,
            const TF* const restrict fld_wet,
            const TF fac,
            const int istart, const int iend,
            const int jstart, const int jend,
            const int icells)
    {
        for (int j=jstart; j<jend; ++j)
            #pragma ivdep
            for (int i=istart; i<iend; ++i)
            {
                const int ij  = i + j*icells;

                fld[ij] = (
                    c_veg [ij] * fld_veg [ij] +
                    c_soil[ij] * fld_soil[ij] +
                    c_wet [ij] * fld_wet [ij] ) * fac;
            }
    }

    template<typename TF>
    void calc_bulk_obuk(
            TF* const restrict obuk,
            const TF* const restrict bfluxbot,
            const TF* const restrict ustar,
            const TF zsl,
            const int istart, const int iend,
            const int jstart, const int jend,
            const int icells)
    {
        for (int j=jstart; j<jend; ++j)
            #pragma ivdep
            for (int i=istart; i<iend; ++i)
            {
                const int ij  = i + j*icells;
                obuk[ij] = -fm::pow3(ustar[ij]) / (Constants::kappa<TF> * bfluxbot[ij]);
                obuk[ij] = zsl/std::min(std::max(zsl/obuk[ij], Constants::zL_min<TF>), Constants::zL_max<TF>);
            }
    }

    template<typename TF>
    void set_bcs_momentum(
            TF* const restrict ufluxbot,
            TF* const restrict vfluxbot,
            TF* const restrict ugradbot,
            TF* const restrict vgradbot,
            const TF* const restrict ustar,
            const TF* const restrict u,
            const TF* const restrict ubot,
            const TF* const restrict v,
            const TF* const restrict vbot,
            const TF* const restrict z0m,
            const TF zsl,
            const int istart, const int iend,
            const int jstart, const int jend,
            const int kstart,
            const int icells, const int jcells,
            const int ijcells,
            Boundary_cyclic<TF>& boundary_cyclic)
    {
        const int ii = 1;
        const int jj = icells;

        const TF minval = 1.e-2;

        for (int j=jstart; j<jend; ++j)
            #pragma ivdep
            for (int i=istart; i<iend; ++i)
            {
                const int ij  = i + j*jj;
                const int ijk = i + j*jj + kstart*ijcells;

                const TF vonu2 = std::max(minval, TF(0.25)*(
                            fm::pow2(v[ijk-ii]-vbot[ij-ii]) + fm::pow2(v[ijk-ii+jj]-vbot[ij-ii+jj])
                          + fm::pow2(v[ijk   ]-vbot[ij   ]) + fm::pow2(v[ijk   +jj]-vbot[ij   +jj])) );
                const TF uonv2 = std::max(minval, TF(0.25)*(
                            fm::pow2(u[ijk-jj]-ubot[ij-jj]) + fm::pow2(u[ijk+ii-jj]-ubot[ij+ii-jj])
                          + fm::pow2(u[ijk   ]-ubot[ij   ]) + fm::pow2(u[ijk+ii   ]-ubot[ij+ii   ])) );

                const TF u2 = std::max(minval, fm::pow2(u[ijk]-ubot[ij]) );
                const TF v2 = std::max(minval, fm::pow2(v[ijk]-vbot[ij]) );

                const TF ustaronu4 = TF(0.5)*(fm::pow4(ustar[ij-ii]) + fm::pow4(ustar[ij]));
                const TF ustaronv4 = TF(0.5)*(fm::pow4(ustar[ij-jj]) + fm::pow4(ustar[ij]));

                ufluxbot[ij] = -copysign(TF(1), u[ijk]-ubot[ij]) * std::pow(ustaronu4 / (TF(1) + vonu2 / u2), TF(0.5));
                vfluxbot[ij] = -copysign(TF(1), v[ijk]-vbot[ij]) * std::pow(ustaronv4 / (TF(1) + uonv2 / v2), TF(0.5));
            }

        boundary_cyclic.exec_2d(ufluxbot);
        boundary_cyclic.exec_2d(vfluxbot);

        for (int j=0; j<jcells; ++j)
            #pragma ivdep
            for (int i=0; i<icells; ++i)
            {
                const int ij  = i + j*jj;
                const int ijk = i + j*jj + kstart*ijcells;

                // Use the linearly interpolated grad, rather than the MO grad,
                // to prevent giving unresolvable gradients to advection schemes
                ugradbot[ij] = (u[ijk]-ubot[ij])/zsl;
                vgradbot[ij] = (v[ijk]-vbot[ij])/zsl;
            }
    }

    template<typename TF>
    void set_bcs_thl_qt(
            TF* const restrict thl_gradbot,
            TF* const restrict qt_gradbot,
            const TF* const restrict thl,
            const TF* const restrict qt,
            const TF* const restrict thl_bot,
            const TF* const restrict qt_bot,
            const TF zsl, const int kstart,
            const int icells, const int jcells,
            const int ijcells)
    {
        for (int j=0; j<jcells; ++j)
            #pragma ivdep
            for (int i=0; i<icells; ++i)
            {
                const int ij  = i + j*icells;
                const int ijk = i + j*icells + kstart*ijcells;

                // Use the linearly interpolated grad, rather than the MO grad,
                // to prevent giving unresolvable gradients to advection schemes
                thl_gradbot[ij] = (thl[ijk]-thl_bot[ij])/zsl;
                qt_gradbot[ij]  = (qt [ijk]-qt_bot [ij])/zsl;
            }
    }

    template<typename TF>
    void set_bcs_scalars(
            TF* const restrict varbot,
            TF* const restrict vargradbot,
            TF* const restrict varfluxbot,
            const TF* const restrict ustar,
            const TF* const restrict obuk,
            const TF* const restrict var,
            const TF* const restrict z0h,
            const TF zsl, const Boundary_type bcbot,
            const int istart, const int iend,
            const int jstart, const int jend, const int kstart,
            const int icells, const int jcells, const int kk,
            Boundary_cyclic<TF>& boundary_cyclic)
    {
        const int jj = icells;

        if (bcbot == Boundary_type::Dirichlet_type)
        {
            for (int j=0; j<jcells; ++j)
                #pragma ivdep
                for (int i=0; i<icells; ++i)
                {
                    const int ij  = i + j*jj;
                    const int ijk = i + j*jj + kstart*kk;

                    varfluxbot[ij] = -(var[ijk]-varbot[ij])*ustar[ij]*most::fh(zsl, z0h[ij], obuk[ij]);
                    vargradbot[ij] = (var[ijk]-varbot[ij])/zsl;
                }
        }
        else if (bcbot == Boundary_type::Flux_type)
        {
            for (int j=0; j<jcells; ++j)
                #pragma ivdep
                for (int i=0; i<icells; ++i)
                {
                    const int ij  = i + j*jj;
                    const int ijk = i + j*jj + kstart*kk;

                    varbot[ij] = varfluxbot[ij] / (ustar[ij]*most::fh(zsl, z0h[ij], obuk[ij])) + var[ijk];
                    vargradbot[ij] = (var[ijk]-varbot[ij])/zsl;
                }
        }
    }

}

template<typename TF>
Boundary_surface_lsm<TF>::Boundary_surface_lsm(
        Master& masterin, Grid<TF>& gridin, Soil_grid<TF>& soilgridin,
        Fields<TF>& fieldsin, Input& inputin) :
        Boundary<TF>(masterin, gridin, soilgridin, fieldsin, inputin),
        field3d_operators(masterin, gridin, fieldsin)
{
    swboundary = "surface_lsm";

    // Read .ini settings:
    sw_constant_z0    = inputin.get_item<bool>("boundary",     "swconstantz0", "", true);
    sw_homogeneous    = inputin.get_item<bool>("land_surface", "swhomogeneous", "", true);
    sw_free_drainage  = inputin.get_item<bool>("land_surface", "swfreedrainage", "", true);
    sw_water          = inputin.get_item<bool>("land_surface", "swwater", "", false);
    sw_homogenize_sfc = inputin.get_item<bool>("land_surface", "swhomogenizesfc", "", false);
    sw_tile_stats     = inputin.get_item<bool>("land_surface", "swtilestats", "", false);
    sw_tile_stats_col = inputin.get_item<bool>("land_surface", "swtilestats_column", "", false);

    // BvS: for now, read surface emission from radiation group. This needs
    // to be coupled correctly, also for 2D varying emissivities.
    emis_sfc = inputin.get_item<TF>("radiation", "emis_sfc", "");

    // Create prognostic 2D and 3D fields;
    fields.init_prognostic_soil_field("t", "Soil temperature", "K");
    fields.init_prognostic_soil_field("theta", "Soil volumetric water content", "m3 m-3");
    fields.init_prognostic_2d_field("wl");

    // Create surface tiles:
    for (auto& name : tile_names)
        tiles.emplace(name, Surface_tile<TF>{});

    // Open NetCDF file with soil lookup table:
    nc_lookup_table =
        std::make_shared<Netcdf_file>(master, "van_genuchten_parameters.nc", Netcdf_mode::Read);

    // Checks:
    if (sw_homogeneous && sw_water)
        throw std::runtime_error("Homogeneous land-surface with water is not supported!\n");

    //#ifdef USECUDA
    //ustar_g = 0;
    //obuk_g  = 0;
    //nobuk_g = 0;
    //zL_sl_g = 0;
    //f_sl_g  = 0;
    //#endif
}

template<typename TF>
Boundary_surface_lsm<TF>::~Boundary_surface_lsm()
{
    //#ifdef USECUDA
    //clear_device();
    //#endif
}

namespace
{
    template<typename TF>
    void dump_field(
        TF* const restrict fld,
        std::string name,
        const int size)
    {
        std::cout << "Saving: " << name << std::endl;
        FILE *pFile;
        pFile = fopen(name.c_str(), "wb");
        if (pFile == NULL)
            std::cout << "Error opening file" << std::endl;
        fwrite(fld, sizeof(TF), size, pFile);
        fclose(pFile);
    }
}

#ifndef USECUDA
template<typename TF>
void Boundary_surface_lsm<TF>::exec(
        Thermo<TF>& thermo, Radiation<TF>& radiation,
        Microphys<TF>& microphys, Timeloop<TF>& timeloop)
{
    auto& gd = grid.get_grid_data();
    auto& sgd = soil_grid.get_grid_data();

    //
    // Calculate tile independant properties
    //
    auto dutot = fields.get_tmp_xy();

    bsk::calc_dutot(
            (*dutot).data(),
            fields.mp.at("u")->fld.data(),
            fields.mp.at("v")->fld.data(),
            fields.mp.at("u")->fld_bot.data(),
            fields.mp.at("v")->fld_bot.data(),
            gd.istart, gd.iend,
            gd.jstart, gd.jend,
            gd.kstart,
            gd.icells, gd.jcells,
            gd.ijcells,
            boundary_cyclic);

    //
    // Retrieve necessary data from other classes.
    //
    // Get references to surface radiation fluxes
    std::vector<TF>& sw_dn = radiation.get_surface_radiation("sw_down");
    std::vector<TF>& sw_up = radiation.get_surface_radiation("sw_up");
    std::vector<TF>& lw_dn = radiation.get_surface_radiation("lw_down");
    std::vector<TF>& lw_up = radiation.get_surface_radiation("lw_up");

    // Get (near-) surface thermo
    auto T_bot = fields.get_tmp_xy();
    auto T_a = fields.get_tmp_xy();
    auto vpd = fields.get_tmp_xy();
    auto qsat_bot = fields.get_tmp_xy();
    auto dqsatdT_bot = fields.get_tmp_xy();

    thermo.get_land_surface_fields(
        *T_bot, *T_a, *vpd, *qsat_bot, *dqsatdT_bot);

    // NOTE: `get_buoyancy_surf` calculates the first model level buoyancy only,
    //       but since this is written at `kstart`, we can't use a 2D slice...
    auto buoy = fields.get_tmp();
    auto b_bot = fields.get_tmp_xy();

    thermo.get_buoyancy_surf(buoy->fld, *b_bot, false);
    const TF db_ref = thermo.get_db_ref();

    const std::vector<TF>& rhorefh = thermo.get_basestate_vector("rhoh");
    const std::vector<TF>& thvrefh = thermo.get_basestate_vector("thvh");
    const std::vector<TF>& exnrefh = thermo.get_basestate_vector("exnerh");
    const std::vector<TF>& prefh = thermo.get_basestate_vector("ph");

    // Get surface precipitation (positive downwards, kg m-2 s-1 = mm s-1)
    auto rain_rate = fields.get_tmp_xy();
    microphys.get_surface_rain_rate(*rain_rate);

    // XY tmp fields for intermediate calculations
    auto f1  = fields.get_tmp_xy();
    auto f2  = fields.get_tmp_xy();
    auto f2b = fields.get_tmp_xy();
    auto f3  = fields.get_tmp_xy();
    auto theta_mean_n = fields.get_tmp_xy();

    const double subdt = timeloop.get_sub_time_step();

    const int iter = timeloop.get_iteration();
    const int subs = timeloop.get_substep();
    const int mpiid = master.get_mpiid();

    //
    // LSM calculations
    //
    // Calculate dynamic tile fractions
    lsmk::calc_tile_fractions(
            tiles.at("veg").fraction.data(),
            tiles.at("soil").fraction.data(),
            tiles.at("wet").fraction.data(),
            fields.ap2d.at("wl")->fld.data(),
            c_veg.data(),
            lai.data(),
            gd.istart, gd.iend,
            gd.jstart, gd.jend,
            gd.icells);

    // Calculate root fraction weighted mean soil water content
    sk::calc_root_weighted_mean_theta(
            (*theta_mean_n).data(),
            fields.sps.at("theta")->fld.data(),
            soil_index.data(),
            root_fraction.data(),
            theta_wp.data(),
            theta_fc.data(),
            gd.istart, gd.iend,
            gd.jstart, gd.jend,
            sgd.kstart, sgd.kend,
            gd.icells, gd.ijcells);

    // Calculate vegetation/soil resistance functions `f`
    lsmk::calc_resistance_functions(
            (*f1).data(), (*f2).data(),
            (*f2b).data(), (*f3).data(),
            sw_dn.data(),
            fields.sps.at("theta")->fld.data(),
            (*theta_mean_n).data(),
            (*vpd).data(),
            gD_coeff.data(),
            c_veg.data(),
            theta_wp.data(),
            theta_fc.data(),
            theta_res.data(),
            soil_index.data(),
            gd.istart, gd.iend,
            gd.jstart, gd.jend,
            sgd.kend,
            gd.icells, gd.ijcells);

    // Calculate canopy resistance for veg and soil tiles.
    lsmk::calc_canopy_resistance(
            tiles.at("veg").rs.data(),
            rs_veg_min.data(), lai.data(),
            (*f1).data(), (*f2).data(), (*f3).data(),
            gd.istart, gd.iend,
            gd.jstart, gd.jend,
            gd.icells);

    lsmk::calc_soil_resistance(
            tiles.at("soil").rs.data(),
            rs_soil_min.data(), (*f2b).data(),
            gd.istart, gd.iend,
            gd.jstart, gd.jend,
            gd.icells);

    // Loop over tiles, and calculate tile properties and fluxes
    for (auto& tile : tiles)
    {
        bool use_cs_veg = (tile.first == "veg");

        //
        // 1) Calculate obuk/ustar/ra using thl_bot and qt_bot
        // from previous time step (= old method, similar to DALES).
        // 2) Calculate new thl_bot such that SEB closes.
        //
        thermo.get_buoyancy_surf(
                buoy->fld_bot,
                tile.second.thl_bot,
                tile.second.qt_bot);

        // Calculate Obuk, ustar, and ra.
        if (sw_constant_z0)
            lsmk::calc_stability<TF, true>(
                    tile.second.ustar.data(),
                    tile.second.obuk.data(),
                    tile.second.bfluxbot.data(),
                    tile.second.ra.data(),
                    tile.second.nobuk.data(),
                    (*dutot).data(),
                    buoy->fld.data(),
                    buoy->fld_bot.data(),
                    z0m.data(), z0h.data(),
                    zL_sl.data(),
                    f_sl.data(),
                    db_ref,
                    gd.z[gd.kstart],
                    gd.istart, gd.iend,
                    gd.jstart, gd.jend,
                    gd.kstart,
                    gd.icells, gd.jcells,
                    gd.ijcells);
        else
            lsmk::calc_stability<TF, false>(
                    tile.second.ustar.data(),
                    tile.second.obuk.data(),
                    tile.second.bfluxbot.data(),
                    tile.second.ra.data(),
                    tile.second.nobuk.data(),
                    (*dutot).data(),
                    buoy->fld.data(),
                    buoy->fld_bot.data(),
                    z0m.data(), z0h.data(),
                    zL_sl.data(),
                    f_sl.data(),
                    db_ref,
                    gd.z[gd.kstart],
                    gd.istart, gd.iend,
                    gd.jstart, gd.jend,
                    gd.kstart,
                    gd.icells, gd.jcells,
                    gd.ijcells);

        //dump_field(tile.second.ustar.data(), "dump_cpu", gd.ijcells);
        //throw 1;

        // Calculate surface fluxes
        lsmk::calc_fluxes(
                tile.second.H.data(),
                tile.second.LE.data(),
                tile.second.G.data(),
                tile.second.S.data(),
                tile.second.thl_bot.data(),
                tile.second.qt_bot.data(),
                (*T_a).data(),
                fields.sp.at("qt")->fld.data(),
                fields.sps.at("t")->fld.data(),
                (*qsat_bot).data(),
                (*dqsatdT_bot).data(),
                tile.second.ra.data(),
                tile.second.rs.data(),
                lambda_stable.data(),
                lambda_unstable.data(),
                cs_veg.data(),
                sw_dn.data(),
                sw_up.data(),
                lw_dn.data(),
                lw_up.data(),
                buoy->fld.data(),
                buoy->fld_bot.data(),
                rhorefh.data(),
                exnrefh.data(),
                db_ref, emis_sfc,
                TF(subdt),
                gd.istart, gd.iend,
                gd.jstart, gd.jend,
                gd.kstart, sgd.kend,
                gd.icells, gd.ijcells,
                use_cs_veg, tile.first);

    }

    // Override grid point with water
    if (sw_water)
    {
        // Set BCs for water grid points
        lsmk::set_water_tiles(
                tiles.at("veg").fraction.data(),
                tiles.at("soil").fraction.data(),
                tiles.at("wet").fraction.data(),
                tiles.at("veg").H.data(),
                tiles.at("soil").H.data(),
                tiles.at("wet").H.data(),
                tiles.at("veg").LE.data(),
                tiles.at("soil").LE.data(),
                tiles.at("wet").LE.data(),
                tiles.at("veg").G.data(),
                tiles.at("soil").G.data(),
                tiles.at("wet").G.data(),
                tiles.at("veg").rs.data(),
                tiles.at("soil").rs.data(),
                tiles.at("wet").rs.data(),
                tiles.at("wet").thl_bot.data(),
                tiles.at("wet").qt_bot.data(),
                water_mask.data(),
                t_bot_water.data(),
                fields.sp.at("thl")->fld.data(),
                fields.sp.at("qt")->fld.data(),
                fields.sp.at("thl")->fld_bot.data(),
                fields.sp.at("qt")->fld_bot.data(),
                tiles.at("wet").ra.data(),
                rhorefh.data(),
                prefh.data(),
                exnrefh.data(),
                gd.istart, gd.iend,
                gd.jstart, gd.jend,
                gd.kstart,
                gd.icells, gd.ijcells);
    }

    // Calculate tile averaged surface fluxes and values.
    const TF rhocpi = TF(1) / (rhorefh[gd.kstart] * Constants::cp<TF>);
    const TF rholvi = TF(1) / (rhorefh[gd.kstart] * Constants::Lv<TF>);

    // Surface fluxes.
    get_tiled_mean(fields.sp.at("thl")->flux_bot, "H", rhocpi);
    get_tiled_mean(fields.sp.at("qt")->flux_bot, "LE", rholvi);
    get_tiled_mean(ustar, "ustar", TF(1));
    get_tiled_mean(buoy->flux_bot, "bfluxbot", TF(1));

    // Surface values.
    get_tiled_mean(fields.sp.at("thl")->fld_bot, "thl_bot", TF(1));
    get_tiled_mean(fields.sp.at("qt")->fld_bot, "qt_bot", TF(1));

    // Set ghost cells `thl_bot`, `qt_bot`, needed for surface scheme
    boundary_cyclic.exec_2d(fields.sp.at("thl")->fld_bot.data());
    boundary_cyclic.exec_2d(fields.sp.at("qt") ->fld_bot.data());

    // Calculate bulk Obukhov length.
    calc_bulk_obuk(
            obuk.data(),
            buoy->flux_bot.data(),
            ustar.data(),
            gd.z[gd.kstart],
            gd.istart, gd.iend,
            gd.jstart, gd.jend,
            gd.icells);

    boundary_cyclic.exec_2d(ustar.data());
    boundary_cyclic.exec_2d(obuk.data());



    // Redistribute ustar over `uw` and `vw`.
    set_bcs_momentum(
            fields.mp.at("u")->flux_bot.data(),
            fields.mp.at("v")->flux_bot.data(),
            fields.mp.at("u")->grad_bot.data(),
            fields.mp.at("v")->grad_bot.data(),
            ustar.data(),
            fields.mp.at("u")->fld.data(),
            fields.mp.at("u")->fld_bot.data(),
            fields.mp.at("v")->fld.data(),
            fields.mp.at("v")->fld_bot.data(),
            z0m.data(), gd.z[gd.kstart],
            gd.istart, gd.iend,
            gd.jstart, gd.jend, gd.kstart,
            gd.icells, gd.jcells, gd.ijcells,
            boundary_cyclic);

    // Set BCs (gradients) thl + qt
    set_bcs_thl_qt(
            fields.sp.at("thl")->grad_bot.data(),
            fields.sp.at("qt")->grad_bot.data(),
            fields.sp.at("thl")->fld.data(),
            fields.sp.at("qt")->fld.data(),
            fields.sp.at("thl")->fld_bot.data(),
            fields.sp.at("qt")->fld_bot.data(),
            gd.z[gd.kstart], gd.kstart,
            gd.icells, gd.jcells, gd.ijcells);

    // Set BCs other scalars
    for (auto& it : fields.sp)
        if (it.first != "thl" and it.first != "qt")
            set_bcs_scalars(
                it.second->fld_bot.data(),
                it.second->grad_bot.data(),
                it.second->flux_bot.data(),
                ustar.data(), obuk.data(),
                it.second->fld.data(), z0h.data(),
                gd.z[gd.kstart], sbc.at(it.first).bcbot,
                gd.istart, gd.iend,
                gd.jstart, gd.jend, gd.kstart,
                gd.icells, gd.jcells, gd.ijcells,
                boundary_cyclic);

    // Calculate MO gradients, which are used
    // by the diffusion scheme.
    bsk::calc_duvdz_mo(
            dudz_mo.data(), dvdz_mo.data(),
            fields.mp.at("u")->fld.data(),
            fields.mp.at("v")->fld.data(),
            fields.mp.at("u")->fld_bot.data(),
            fields.mp.at("v")->fld_bot.data(),
            fields.mp.at("u")->flux_bot.data(),
            fields.mp.at("v")->flux_bot.data(),
            ustar.data(), obuk.data(), z0m.data(),
            gd.z[gd.kstart],
            gd.istart, gd.iend,
            gd.jstart, gd.jend,
            gd.kstart,
            gd.icells, gd.ijcells);

    bsk::calc_dbdz_mo(
            dbdz_mo.data(), buoy->flux_bot.data(),
            ustar.data(), obuk.data(),
            gd.z[gd.kstart],
            gd.istart, gd.iend,
            gd.jstart, gd.jend,
            gd.icells);

    // Calculate changes in the liquid water reservoir
    lsmk::calc_liquid_water_reservoir(
            fields.at2d.at("wl")->fld.data(),
            interception.data(),
            throughfall.data(),
            fields.ap2d.at("wl")->fld.data(),
            tiles.at("veg").LE.data(),
            tiles.at("soil").LE.data(),
            tiles.at("wet").LE.data(),
            tiles.at("veg").fraction.data(),
            tiles.at("soil").fraction.data(),
            tiles.at("wet").fraction.data(),
            (*rain_rate).data(),
            c_veg.data(),
            lai.data(), subdt,
            gd.istart, gd.iend,
            gd.jstart, gd.jend,
            gd.icells);

    if (sw_homogenize_sfc)
    {
        auto homogenize = [&](std::vector<TF>& field)
        {
            const TF mean_value = field3d_operators.calc_mean_2d(field.data());
            std::fill(field.begin(), field.end(), mean_value);
        };

        // Homogenize the surface fields which interact with the atmosphere.
        homogenize(fields.sp.at("thl")->flux_bot);
        homogenize(fields.sp.at("qt")->flux_bot);

        homogenize(fields.mp.at("u")->flux_bot),
        homogenize(fields.mp.at("v")->flux_bot),

        homogenize(dudz_mo);
        homogenize(dvdz_mo);
        homogenize(dbdz_mo);
    }

    //
    // Calculate soil tendencies
    //
    auto tmp1 = fields.get_tmp();

    // Only soil moisture has a source and conductivity term
    const bool sw_source_term_t = false;
    const bool sw_conductivity_term_t = false;
    const bool sw_source_term_theta = true;
    const bool sw_conductivity_term_theta = true;

    //
    // Soil temperature
    //
    // Calculate the thermal diffusivity at full levels
    sk::calc_thermal_properties(
            diffusivity.data(),
            conductivity.data(),
            soil_index.data(),
            fields.sps.at("theta")->fld.data(),
            theta_sat.data(),
            gamma_T_dry.data(),
            rho_C.data(),
            gd.istart, gd.iend,
            gd.jstart, gd.jend,
            sgd.kstart, sgd.kend,
            gd.icells, gd.ijcells);

    // Linear interpolation diffusivity to half levels
    sk::interp_2_vertical<TF, Soil_interpolation_type::Harmonic_mean>(
            diffusivity_h.data(),
            diffusivity.data(),
            sgd.dz.data(),
            gd.istart, gd.iend,
            gd.jstart, gd.jend,
            sgd.kstart, sgd.kend,
            gd.icells, gd.ijcells);

    // Set flux boundary conditions at top and bottom of soil column
    // Top = soil heat flux (G) averaged over all tiles, bottom = zero flux.
    get_tiled_mean(tmp1->fld_bot, "G", TF(1));

    sk::set_bcs_temperature(
            fields.sps.at("t")->flux_top.data(),
            fields.sps.at("t")->flux_bot.data(),
            tmp1->fld_bot.data(),
            rho_C.data(),
            soil_index.data(),
            gd.istart, gd.iend,
            gd.jstart, gd.jend,
            sgd.kend,
            gd.icells, gd.ijcells);

    // Calculate diffusive tendency
    sk::diff_explicit<TF, sw_source_term_t, sw_conductivity_term_t>(
            fields.sts.at("t")->fld.data(),
            fields.sps.at("t")->fld.data(),
            diffusivity_h.data(),
            conductivity_h.data(),
            source.data(),
            fields.sps.at("t")->flux_top.data(),
            fields.sps.at("t")->flux_bot.data(),
            sgd.dzi.data(), sgd.dzhi.data(),
            gd.istart, gd.iend,
            gd.jstart, gd.jend,
            sgd.kstart, sgd.kend,
            gd.icells, gd.ijcells);

    //
    // Soil moisture
    //
    // Calculate the hydraulic diffusivity and conductivity at full levels
    sk::calc_hydraulic_properties(
            diffusivity.data(),
            conductivity.data(),
            soil_index.data(),
            fields.sps.at("theta")->fld.data(),
            theta_sat.data(),
            theta_res.data(),
            vg_a.data(),
            vg_l.data(),
            vg_m.data(),
            gamma_theta_sat.data(),
            gamma_theta_min.data(),
            gamma_theta_max.data(),
            kappa_theta_min.data(),
            kappa_theta_max.data(),
            gd.istart, gd.iend,
            gd.jstart, gd.jend,
            sgd.kstart, sgd.kend,
            gd.icells, gd.ijcells);

    // Interpolation diffusivity and conductivity to half levels,
    // using the IFS method, which uses the max value from the
    // two surrounding grid points.
    sk::interp_2_vertical<TF, Soil_interpolation_type::Max>(
            diffusivity_h.data(),
            diffusivity.data(),
            sgd.dz.data(),
            gd.istart, gd.iend,
            gd.jstart, gd.jend,
            sgd.kstart, sgd.kend,
            gd.icells, gd.ijcells);

    sk::interp_2_vertical<TF, Soil_interpolation_type::Max>(
            conductivity_h.data(),
            conductivity.data(),
            sgd.dz.data(),
            gd.istart, gd.iend,
            gd.jstart, gd.jend,
            sgd.kstart, sgd.kend,
            gd.icells, gd.ijcells);

    // Calculate infiltration/runoff
    sk::calc_infiltration(
            infiltration.data(),
            runoff.data(),
            throughfall.data(),
            fields.sps.at("theta")->fld.data(),
            theta_sat.data(),
            kappa_theta_max.data(),
            gamma_theta_max.data(),
            sgd.dz.data(),
            soil_index.data(),
            gd.istart, gd.iend,
            gd.jstart, gd.jend,
            sgd.kend,
            gd.icells, gd.ijcells);

    // Set the boundary conditions.
    // Top = evaporation from bare soil tile.
    // Bottom = optionally free drainage (or else closed)
    sk::set_bcs_moisture(
            fields.sps.at("theta")->flux_top.data(),
            fields.sps.at("theta")->flux_bot.data(),
            conductivity_h.data(),
            tiles.at("soil").LE.data(),
            tiles.at("soil").fraction.data(),
            infiltration.data(),
            sw_free_drainage,
            gd.istart, gd.iend,
            gd.jstart, gd.jend,
            sgd.kstart, sgd.kend,
            gd.icells, gd.ijcells);

    // Calculate root water extraction
    lsmk::scale_tile_with_fraction(
            tmp1->fld_bot.data(),
            tiles.at("veg").LE.data(),
            tiles.at("veg").fraction.data(),
            gd.istart, gd.iend,
            gd.jstart, gd.jend,
            gd.icells);

    sk::calc_root_water_extraction(
            source.data(),
            tmp1->fld_top.data(),   // tmp field
            fields.sps.at("theta")->fld.data(),
            root_fraction.data(),
            tmp1->fld_bot.data(),
            sgd.dzi.data(),
            gd.istart, gd.iend,
            gd.jstart, gd.jend,
            sgd.kstart, sgd.kend,
            gd.icells, gd.ijcells);

    // Calculate diffusive tendency
    sk::diff_explicit<TF, sw_source_term_theta, sw_conductivity_term_theta>(
            fields.sts.at("theta")->fld.data(),
            fields.sps.at("theta")->fld.data(),
            diffusivity_h.data(),
            conductivity_h.data(),
            source.data(),
            fields.sps.at("theta")->flux_top.data(),
            fields.sps.at("theta")->flux_bot.data(),
            sgd.dzi.data(), sgd.dzhi.data(),
            gd.istart, gd.iend,
            gd.jstart, gd.jend,
            sgd.kstart, sgd.kend,
            gd.icells, gd.ijcells);

    fields.release_tmp(tmp1);

    fields.release_tmp_xy(dutot);

    fields.release_tmp_xy(T_bot);
    fields.release_tmp_xy(T_a);
    fields.release_tmp_xy(vpd);
    fields.release_tmp_xy(qsat_bot);
    fields.release_tmp_xy(dqsatdT_bot);

    fields.release_tmp(buoy);
    fields.release_tmp_xy(b_bot);

    fields.release_tmp_xy(rain_rate);

    fields.release_tmp_xy(f1);
    fields.release_tmp_xy(f2);
    fields.release_tmp_xy(f2b);
    fields.release_tmp_xy(f3);
    fields.release_tmp_xy(theta_mean_n);
}
#endif

template<typename TF>
void Boundary_surface_lsm<TF>::init(Input& inputin, Thermo<TF>& thermo)
{
    // Process the boundary conditions now all fields are registered.
    process_bcs(inputin);

    // Read and check the boundary_surface specific settings.
    process_input(inputin, thermo);

    // Allocate and initialize the 2D surface fields.
    init_surface_layer(inputin);
    init_land_surface();

    // Initialize the boundary cyclic.
    boundary_cyclic.init();
}

template<typename TF>
void Boundary_surface_lsm<TF>::process_input(Input& inputin, Thermo<TF>& thermo)
{
    // Check whether the prognostic thermo vars are of the same type
    std::vector<std::string> thermolist;
    thermo.get_prog_vars(thermolist);

    // Boundary_surface_lsm only supports Dirichlet BCs
    if (mbcbot != Boundary_type::Dirichlet_type)
        throw std::runtime_error("swboundary=surface_lsm requires mbcbot=noslip");

    if (sbc.at("thl").bcbot != Boundary_type::Dirichlet_type ||
        sbc.at("qt") .bcbot != Boundary_type::Dirichlet_type)
        throw std::runtime_error("\"swboundary=surface_lsm\" requires \"sbcbot=dirichlet\" for \"thl\" and \"qt\"!");

    // Don't allow Neumann BCs
    for (auto& it : sbc)
        if (it.second.bcbot == Boundary_type::Neumann_type)
            throw std::runtime_error("\"swboundary=surface_lsm\" does not support \"sbcbot=neumann\"");

    thermobc = Boundary_type::Dirichlet_type;
}

template<typename TF>
void Boundary_surface_lsm<TF>::init_surface_layer(Input& input)
{
    auto& gd = grid.get_grid_data();

    obuk.resize(gd.ijcells);
    ustar.resize(gd.ijcells);

    dudz_mo.resize(gd.ijcells);
    dvdz_mo.resize(gd.ijcells);
    dbdz_mo.resize(gd.ijcells);

    z0m.resize(gd.ijcells);
    z0h.resize(gd.ijcells);

    if (sw_constant_z0)
    {
        nobuk.resize(gd.ijcells);

        const TF z0m_hom = input.get_item<TF>("boundary", "z0m", "");
        const TF z0h_hom = input.get_item<TF>("boundary", "z0h", "");

        std::fill(z0m.begin(), z0m.end(), z0m_hom);
        std::fill(z0h.begin(), z0h.end(), z0h_hom);
        std::fill(nobuk.begin(), nobuk.end(), 0);
    }
    // else: z0m and z0h are read from 2D input files in `load()`.

    // Initialize the obukhov length on a small number.
    std::fill(obuk.begin(), obuk.end(), Constants::dsmall);

    // Also initialise ustar at small number, to prevent div/0
    // in calculation surface gradients during cold start.
    std::fill(ustar.begin(), ustar.end(), Constants::dsmall);
}

template<typename TF>
void Boundary_surface_lsm<TF>::init_land_surface()
{
    auto& gd = grid.get_grid_data();
    auto& sgd = soil_grid.get_grid_data();

    // Allocate the surface tiles
    for (auto& tile : tiles)
        lsmk::init_tile(tile.second, gd.ijcells);

    tiles.at("veg" ).long_name = "vegetation";
    tiles.at("soil").long_name = "bare soil";
    tiles.at("wet" ).long_name = "wet skin";

    gD_coeff.resize(gd.ijcells);
    c_veg.resize(gd.ijcells);
    lai.resize(gd.ijcells);
    rs_veg_min.resize(gd.ijcells);
    rs_soil_min.resize(gd.ijcells);
    lambda_stable.resize(gd.ijcells);
    lambda_unstable.resize(gd.ijcells);
    cs_veg.resize(gd.ijcells);

    if (sw_water)
    {
        water_mask.resize(gd.ijcells);
        t_bot_water.resize(gd.ijcells);
    }

    interception.resize(gd.ijcells);
    throughfall.resize(gd.ijcells);
    infiltration.resize(gd.ijcells);
    runoff.resize(gd.ijcells);

    // Resize the vectors which contain the soil properties
    soil_index.resize(sgd.ncells);
    diffusivity.resize(sgd.ncells);
    diffusivity_h.resize(sgd.ncellsh);
    conductivity.resize(sgd.ncells);
    conductivity_h.resize(sgd.ncellsh);
    source.resize(sgd.ncells);
    root_fraction.resize(sgd.ncells);

    // Resize the lookup table with van Genuchten parameters
    const int size = nc_lookup_table->get_dimension_size("index");

    theta_res.resize(size);
    theta_wp.resize(size);
    theta_fc.resize(size);
    theta_sat.resize(size);

    gamma_theta_sat.resize(size);
    vg_a.resize(size);
    vg_l.resize(size);
    vg_n.resize(size);
    vg_m.resize(size);

    kappa_theta_max.resize(size);
    kappa_theta_min.resize(size);
    gamma_theta_max.resize(size);
    gamma_theta_min.resize(size);

    gamma_T_dry.resize(size);
    rho_C.resize(size);
}

template<typename TF>
void Boundary_surface_lsm<TF>::create_cold_start(Netcdf_handle& input_nc)
{
    auto& agd = grid.get_grid_data();
    auto& sgd = soil_grid.get_grid_data();

    Netcdf_group& soil_group = input_nc.get_group("soil");
    Netcdf_group& init_group = input_nc.get_group("init");

    // Init the soil variables
    if (sw_homogeneous)
    {
        // Read initial profiles from input NetCDF file
        std::vector<TF> t_prof(sgd.ktot);
        std::vector<TF> theta_prof(sgd.ktot);

        soil_group.get_variable(t_prof, "t_soil", {0}, {sgd.ktot});
        soil_group.get_variable(theta_prof, "theta_soil", {0}, {sgd.ktot});

        // Initialise soil as spatially homogeneous
        sk::init_soil_homogeneous(
                fields.sps.at("t")->fld.data(), t_prof.data(),
                agd.istart, agd.iend,
                agd.jstart, agd.jend,
                sgd.kstart, sgd.kend,
                agd.icells, agd.ijcells);

        sk::init_soil_homogeneous(
                fields.sps.at("theta")->fld.data(), theta_prof.data(),
                agd.istart, agd.iend,
                agd.jstart, agd.jend,
                sgd.kstart, sgd.kend,
                agd.icells, agd.ijcells);
    }
    // else: these fields will be provided by the user as binary input files.

    // Initialise the prognostic surface variables, and/or
    // variables which are needed for consistent restarts.
    std::fill(fields.ap2d.at("wl")->fld.begin(), fields.ap2d.at("wl")->fld.end(), TF(0));

    // Set initial surface potential temperature and humidity to the atmospheric values (...)
    std::vector<TF> thl_1(1);
    std::vector<TF> qt_1(1);

    init_group.get_variable(thl_1, "thl", {0}, {1});
    init_group.get_variable(qt_1,  "qt",  {0}, {1});

    std::fill(
            fields.sp.at("thl")->fld_bot.begin(),
            fields.sp.at("thl")->fld_bot.end(), thl_1[0]+0.1);
    std::fill(
            fields.sp.at("qt")->fld_bot.begin(),
            fields.sp.at("qt")->fld_bot.end(), qt_1[0]);

    // Init surface temperature tiles
    for (auto& tile : tiles)
    {
        std::fill(
                tile.second.thl_bot.begin(),
                tile.second.thl_bot.end(), thl_1[0]+0.1);

        std::fill(
                tile.second.qt_bot.begin(),
                tile.second.qt_bot.end(), qt_1[0]);
    }

    // Init surface fluxes to some small non-zero value
    std::fill(
            fields.sp.at("thl")->flux_bot.begin(),
            fields.sp.at("thl")->flux_bot.end(), Constants::dsmall);
    std::fill(
            fields.sp.at("qt")->flux_bot.begin(),
            fields.sp.at("qt")->flux_bot.end(), Constants::dsmall);
}

template<typename TF>
void Boundary_surface_lsm<TF>::create(
        Input& input, Netcdf_handle& input_nc,
        Stats<TF>& stats, Column<TF>& column,
        Cross<TF>& cross, Timeloop<TF>& timeloop)
{
    auto& agd = grid.get_grid_data();
    auto& sgd = soil_grid.get_grid_data();

    Boundary<TF>::process_time_dependent(input, input_nc, timeloop);
    Boundary<TF>::process_inflow(input, input_nc);

    // Setup statiscics, cross-sections and column statistics
    create_stats(stats, column, cross);

    // Init soil properties
    if (sw_homogeneous)
    {
        Netcdf_group& soil_group = input_nc.get_group("soil");

        // Soil index
        std::vector<int> soil_index_prof(sgd.ktot);
        soil_group.get_variable<int>(soil_index_prof, "index_soil", {0}, {sgd.ktot});

        sk::init_soil_homogeneous<int>(
                soil_index.data(), soil_index_prof.data(),
                agd.istart, agd.iend,
                agd.jstart, agd.jend,
                sgd.kstart, sgd.kend,
                agd.icells, agd.ijcells);

        // Root fraction
        std::vector<TF> root_frac_prof(sgd.ktot);
        soil_group.get_variable<TF>(root_frac_prof, "root_frac", {0}, {sgd.ktot});

        sk::init_soil_homogeneous<TF>(
                root_fraction.data(), root_frac_prof.data(),
                agd.istart, agd.iend,
                agd.jstart, agd.jend,
                sgd.kstart, sgd.kend,
                agd.icells, agd.ijcells);

        // Lambda function to read namelist value, and init 2D field homogeneous.
        auto init_homogeneous = [&](std::vector<TF>& field, std::string name)
        {
            const TF value = input.get_item<TF>("land_surface", name.c_str(), "");
            std::fill(field.begin(), field.begin()+agd.ijcells, value);
        };

        // Land-surface properties
        init_homogeneous(gD_coeff, "gD");
        init_homogeneous(c_veg, "c_veg");
        init_homogeneous(lai, "lai");
        init_homogeneous(rs_veg_min, "rs_veg_min");
        init_homogeneous(rs_soil_min, "rs_soil_min");
        init_homogeneous(lambda_stable, "lambda_stable");
        init_homogeneous(lambda_unstable, "lambda_unstable");
        init_homogeneous(cs_veg, "cs_veg");
    }
    // else: these fields are read from 2D input files in `boundary->load()`.

    // Set the canopy resistance of the liquid water tile at zero
    std::fill(tiles.at("wet").rs.begin(), tiles.at("wet").rs.begin()+agd.ijcells, 0.);

    // Read the lookup table with soil properties
    const int size = nc_lookup_table->get_dimension_size("index");
    nc_lookup_table->get_variable<TF>(theta_res, "theta_res", {0}, {size});
    nc_lookup_table->get_variable<TF>(theta_wp,  "theta_wp",  {0}, {size});
    nc_lookup_table->get_variable<TF>(theta_fc,  "theta_fc",  {0}, {size});
    nc_lookup_table->get_variable<TF>(theta_sat, "theta_sat", {0}, {size});

    nc_lookup_table->get_variable<TF>(gamma_theta_sat, "gamma_sat", {0}, {size});

    nc_lookup_table->get_variable<TF>(vg_a, "alpha", {0}, {size});
    nc_lookup_table->get_variable<TF>(vg_l, "l",     {0}, {size});
    nc_lookup_table->get_variable<TF>(vg_n, "n",     {0}, {size});

    for (int i=0; i<size; ++i)
        theta_res[i] = std::max(theta_res[i], TF(Constants::dsmall));

    // Calculate derived properties of the lookup table
    sk::calc_soil_properties(
            kappa_theta_min.data(), kappa_theta_max.data(),
            gamma_theta_min.data(), gamma_theta_max.data(), vg_m.data(),
            gamma_T_dry.data(), rho_C.data(),
            vg_a.data(), vg_l.data(), vg_n.data(), gamma_theta_sat.data(),
            theta_res.data(), theta_sat.data(), theta_fc.data(), size);
}

template<typename TF>
void Boundary_surface_lsm<TF>::create_stats(
        Stats<TF>& stats, Column<TF>& column, Cross<TF>& cross)
{
    auto& agd = grid.get_grid_data();
    auto& sgd = soil_grid.get_grid_data();

    const std::string group_name = "land_surface";
    const std::string group_name_tiles = "land_surface_tiles";

    // add variables to the statistics
    if (stats.get_switch())
    {
        // Surface layer
        stats.add_time_series("ustar", "Surface friction velocity", "m s-1", group_name);
        stats.add_time_series("obuk", "Obukhov length", "m", group_name);

        // Land surface
        stats.add_time_series("wl", "Liquid water reservoir", "m", group_name);

        stats.add_time_series("H", "Surface sensible heat flux", "W m-2", group_name);
        stats.add_time_series("LE", "Surface latent heat flux", "W m-2", group_name);
        stats.add_time_series("G", "Surface soil heat flux", "W m-2", group_name);
        stats.add_time_series("S", "Surface storage heat flux", "W m-2", group_name);

        // Soil
        stats.add_prof("t", "Soil temperature", "K", "zs", group_name);
        stats.add_prof("theta", "Soil volumetric water content", "-", "zs", group_name);

        if (sw_tile_stats)
            for (auto& tile : tiles)
            {
                stats.add_time_series("c_"+tile.first, "Subgrid fraction "+tile.second.long_name, "-", group_name_tiles);

                stats.add_time_series("ustar_"+tile.first, "Surface friction velocity "+tile.second.long_name, "m s-1", group_name_tiles);
                stats.add_time_series("obuk_"+tile.first, "Obukhov length "+tile.second.long_name, "m", group_name_tiles);

                stats.add_time_series("rs_"+tile.first, "Canopy resistance "+tile.second.long_name, "s m-1", group_name_tiles);
                stats.add_time_series("ra_"+tile.first, "Aerodynamic resistance "+tile.second.long_name, "s m-1", group_name_tiles);

                stats.add_time_series("thl_bot_"+tile.first, "Surface potential temperature "+tile.second.long_name, "K", group_name_tiles);
                stats.add_time_series("qt_bot_"+tile.first, "Surface specific humidity "+tile.second.long_name, "kg kg-1", group_name_tiles);

                stats.add_time_series("H_"+tile.first, "Surface sensible heat flux "+tile.second.long_name, "W m-2", group_name_tiles);
                stats.add_time_series("LE_"+tile.first, "Surface latent heat flux "+tile.second.long_name, "W m-2", group_name_tiles);
                stats.add_time_series("G_"+tile.first, "Surface soil heat flux "+tile.second.long_name, "W m-2", group_name_tiles);
                stats.add_time_series("S_"+tile.first, "Surface storage heat flux "+tile.second.long_name, "W m-2", group_name_tiles);
            }
    }

    if (column.get_switch())
    {
        column.add_time_series("ustar", "Surface friction velocity", "m s-1");
        column.add_time_series("obuk", "Obukhov length", "m");

        column.add_time_series("wl", "Liquid water reservoir", "m");

        column.add_time_series("H", "Surface sensible heat flux", "W m-2");
        column.add_time_series("LE", "Surface latent heat flux", "W m-2");
        column.add_time_series("G", "Surface soil heat flux", "W m-2");
        column.add_time_series("S", "Surface storage heat flux", "W m-2");

        if (sw_tile_stats_col)
            for (auto& tile : tiles)
            {
                column.add_time_series("c_"+tile.first, "Subgrid fraction "+tile.second.long_name, "-");

                column.add_time_series("ustar_"+tile.first, "Surface friction velocity "+tile.second.long_name, "m s-1");
                column.add_time_series("obuk_"+tile.first, "Obukhov length "+tile.second.long_name, "m");

                column.add_time_series("rs_"+tile.first, "Canopy resistance "+tile.second.long_name, "s m-1");
                column.add_time_series("ra_"+tile.first, "Aerodynamic resistance "+tile.second.long_name, "s m-1");

                column.add_time_series("thl_bot_"+tile.first, "Surface potential temperature "+tile.second.long_name, "K");
                column.add_time_series("qt_bot_"+tile.first, "Surface specific humidity "+tile.second.long_name, "kg kg-1");

                column.add_time_series("H_"+tile.first, "Surface sensible heat flux "+tile.second.long_name, "W m-2");
                column.add_time_series("LE_"+tile.first, "Surface latent heat flux "+tile.second.long_name, "W m-2");
                column.add_time_series("G_"+tile.first, "Surface soil heat flux "+tile.second.long_name, "W m-2");
                column.add_time_series("S_"+tile.first, "Surface storage heat flux "+tile.second.long_name, "W m-2");
            }
    }

    if (cross.get_switch())
    {
        const std::vector<std::string> allowed_crossvars = {"ustar", "obuk", "wl","fraction_wet","fraction_soil","fraction_veg", "rs_veg","rs_soil",
                                                            "ustar_wet","ustar_soil","ustar_veg","ra_veg","ra_soil","ra_wet"};
        cross_list = cross.get_enabled_variables(allowed_crossvars);
    }
}

template<typename TF>
void Boundary_surface_lsm<TF>::load(const int iotime, Thermo<TF>& thermo)
{
    auto& agd = grid.get_grid_data();
    auto& sgd = soil_grid.get_grid_data();

    auto tmp1 = fields.get_tmp();
    auto tmp2 = fields.get_tmp();
    auto tmp3 = fields.get_tmp();

    int nerror = 0;
    const TF no_offset = TF(0);

    // Lambda function to load 2D fields.
    auto load_2d_field = [&](
            TF* const restrict field, const std::string& name, const int itime)
    {
        char filename[256];
        std::sprintf(filename, "%s.%07d", name.c_str(), itime);
        master.print_message("Loading \"%s\" ... ", filename);

        if (field3d_io.load_xy_slice(
                field, tmp1->fld.data(),
                filename))
        {
            master.print_message("FAILED\n");
            nerror += 1;
        }
        else
            master.print_message("OK\n");

        boundary_cyclic.exec_2d(field);
    };

    // Lambda function to load 3D soil fields.
    auto load_3d_field = [&](
            TF* const restrict field, const std::string& name, const int itime)
    {
        char filename[256];
        std::sprintf(filename, "%s.%07d", name.c_str(), itime);
        master.print_message("Loading \"%s\" ... ", filename);

        if (field3d_io.load_field3d(
                field,
                tmp1->fld.data(), tmp2->fld.data(),
                filename, no_offset,
                sgd.kstart, sgd.kend))
        {
            master.print_message("FAILED\n");
            nerror += 1;
        }
        else
            master.print_message("OK\n");
    };

    // MO gradients are always needed, as the calculation of the
    // eddy viscosity uses the gradients from the previous time step.
    load_2d_field(dudz_mo.data(), "dudz_mo", iotime);
    load_2d_field(dvdz_mo.data(), "dvdz_mo", iotime);
    load_2d_field(dbdz_mo.data(), "dbdz_mo", iotime);

    // Obukhov length restart files are only needed for the iterative solver
    if (!sw_constant_z0)
    {
        // Read Obukhov length
        load_2d_field(obuk.data(), "obuk", iotime);

        // Read spatial z0 fields
        load_2d_field(z0m.data(), "z0m", 0);
        load_2d_field(z0h.data(), "z0h", 0);
    }

    // Load the 3D soil temperature and moisture fields.
    load_3d_field(fields.sps.at("t")->fld.data(), "t_soil", iotime);
    load_3d_field(fields.sps.at("theta")->fld.data(), "theta_soil", iotime);

    // Load the surface temperature, humidity and liquid water content.
    load_2d_field(fields.ap2d.at("wl")->fld.data(), "wl_skin", iotime);

    for (auto& tile : tiles)
    {
        load_2d_field(tile.second.thl_bot.data(), "thl_bot_" + tile.first, iotime);
        load_2d_field(tile.second.qt_bot.data(),  "qt_bot_"  + tile.first, iotime);
    }

    // In case of heterogeneous land-surface, read spatial properties.
    if (!sw_homogeneous)
    {
        // 3D (soil) fields
        // BvS: yikes.. Read soil index as float, round/cast to int... TO-DO: fix this!
        load_3d_field(tmp3->fld.data(), "index_soil", 0);
        for (int i=0; i<sgd.ncells; ++i)
            soil_index[i] = std::round(tmp3->fld[i]);

        if (sw_water)
        {
            // More yikes.. Read water mask as float, cast to bool
            load_2d_field(tmp3->fld.data(), "water_mask", 0);
            for (int i=0; i<agd.ijcells; ++i)
                water_mask[i] = tmp3->fld[i] > TF(0.5) ? 1 : 0;
        }

        load_3d_field(root_fraction.data(), "root_frac", 0);

        // 2D (surface) fields
        load_2d_field(gD_coeff.data(), "gD", 0);
        load_2d_field(c_veg.data(), "c_veg", 0);
        load_2d_field(lai.data(), "lai", 0);
        load_2d_field(rs_veg_min.data(), "rs_veg_min", 0);
        load_2d_field(rs_soil_min.data(), "rs_soil_min", 0);
        load_2d_field(lambda_stable.data(), "lambda_stable", 0);
        load_2d_field(lambda_unstable.data(), "lambda_unstable", 0);
        load_2d_field(cs_veg.data(), "cs_veg", 0);

        if (sw_water)
            load_2d_field(t_bot_water.data(), "t_bot_water", 0);
    }

    // Check for any failures.
    master.sum(&nerror, 1);
    if (nerror)
        throw std::runtime_error("Error loading field(s)");

    fields.release_tmp(tmp1);
    fields.release_tmp(tmp2);
    fields.release_tmp(tmp3);
}

template<typename TF>
void Boundary_surface_lsm<TF>::save(const int iotime, Thermo<TF>& thermo)
{
    auto& sgd = soil_grid.get_grid_data();

    auto tmp1 = fields.get_tmp();
    auto tmp2 = fields.get_tmp();

    int nerror = 0;
    const TF no_offset = TF(0);

    // Lambda function to save 2D fields.
    auto save_2d_field = [&](
            TF* const restrict field, const std::string& name)
    {
        char filename[256];
        std::sprintf(filename, "%s.%07d", name.c_str(), iotime);
        master.print_message("Saving \"%s\" ... ", filename);

        const int kslice = 0;
        if (field3d_io.save_xy_slice(
                field, tmp1->fld.data(), filename, kslice))
        {
            master.print_message("FAILED\n");
            nerror += 1;
        }
        else
            master.print_message("OK\n");
    };

    // Lambda function to save the 3D soil fields.
    auto save_3d_field = [&](TF* const restrict field, const std::string& name)
    {
        char filename[256];
        std::sprintf(filename, "%s.%07d", name.c_str(), iotime);
        master.print_message("Saving \"%s\" ... ", filename);

        if (field3d_io.save_field3d(
                field, tmp1->fld.data(), tmp2->fld.data(),
                filename, no_offset,
                sgd.kstart, sgd.kend))
        {
            master.print_message("FAILED\n");
            nerror += 1;
        }
        else
            master.print_message("OK\n");
    };

    // MO gradients are always needed, as the calculation of the
    // eddy viscosity use the gradients from the previous time step.
    save_2d_field(dudz_mo.data(), "dudz_mo");
    save_2d_field(dvdz_mo.data(), "dvdz_mo");
    save_2d_field(dbdz_mo.data(), "dbdz_mo");

    // Obukhov length restart files are only needed for the iterative solver.
    if (!sw_constant_z0)
        save_2d_field(obuk.data(), "obuk");

    // Don't save the initial soil temperature/moisture for heterogeneous runs.
    if (sw_homogeneous || iotime > 0)
    {
        save_3d_field(fields.sps.at("t")->fld.data(), "t_soil");
        save_3d_field(fields.sps.at("theta")->fld.data(), "theta_soil");
    }

    // Surface fields.
    save_2d_field(fields.ap2d.at("wl")->fld.data(), "wl_skin");

    for (auto& tile : tiles)
    {
        save_2d_field(tile.second.thl_bot.data(), "thl_bot_" + tile.first);
        save_2d_field(tile.second.qt_bot.data(),  "qt_bot_"  + tile.first);
    }

    // Check for any failures.
    master.sum(&nerror, 1);
    if (nerror)
        throw std::runtime_error("Error saving field(s)");

    fields.release_tmp(tmp1);
    fields.release_tmp(tmp2);
}

template<typename TF>
void Boundary_surface_lsm<TF>::exec_cross(Cross<TF>& cross, unsigned long iotime)
{
    auto& gd = grid.get_grid_data();

    for (auto& it : cross_list)
    {
        if (it == "ustar")
            cross.cross_plane(ustar.data(), "ustar", iotime);
        else if (it == "obuk")
            cross.cross_plane(obuk.data(), "obuk", iotime);
        else if (it == "wl")
<<<<<<< HEAD
            cross.cross_plane(fields.ap2d.at("wl")->fld.data(), "wl", iotime);
=======
            cross.cross_plane(fields.ap2d.at("wl").data(), "wl", iotime);
        else if (it == "fraction_wet")
            cross.cross_plane(tiles.at("wet").fraction.data(), it , iotime);
        else if (it == "fraction_soil")
            cross.cross_plane(tiles.at("soil").fraction.data(), it , iotime);
        else if (it == "fraction_veg")
            cross.cross_plane(tiles.at("veg").fraction.data(), it, iotime);
        else if (it == "rs_veg")
            cross.cross_plane(tiles.at("veg").rs.data(), it, iotime);
        else if (it == "rs_soil")
            cross.cross_plane(tiles.at("soil").rs.data(), it, iotime);
        else if (it == "ustar_soil")
            cross.cross_plane(tiles.at("soil").ustar.data(), it, iotime);
        else if (it == "ustar_wet")
            cross.cross_plane(tiles.at("wet").ustar.data(), it, iotime);
        else if (it == "ustar_veg")
            cross.cross_plane(tiles.at("veg").ustar.data(), it, iotime);
        else if (it == "ra_soil")
            cross.cross_plane(tiles.at("soil").ra.data(), it, iotime);
        else if (it == "ra_wet")
            cross.cross_plane(tiles.at("wet").ra.data(), it, iotime);
        else if (it == "ra_veg")
            cross.cross_plane(tiles.at("veg").ra.data(), it, iotime);
>>>>>>> b8d89d7e
    }

}

template<typename TF>
void Boundary_surface_lsm<TF>::exec_stats(Stats<TF>& stats)
{
    const TF no_offset = 0.;

    auto fld_mean = fields.get_tmp_xy();

    // Surface layer
    stats.calc_stats_2d("obuk", obuk, no_offset);
    stats.calc_stats_2d("ustar", ustar, no_offset);

    // Land-surface
    stats.calc_stats_2d("wl", fields.ap2d.at("wl")->fld, no_offset);

    get_tiled_mean(*fld_mean, "H", TF(1));
    stats.calc_stats_2d("H", *fld_mean, no_offset);

    get_tiled_mean(*fld_mean, "LE", TF(1));
    stats.calc_stats_2d("LE", *fld_mean, no_offset);

    get_tiled_mean(*fld_mean, "G", TF(1));
    stats.calc_stats_2d("G", *fld_mean, no_offset);

    get_tiled_mean(*fld_mean, "S", TF(1));
    stats.calc_stats_2d("S", *fld_mean, no_offset);

    // Soil
    stats.calc_stats_soil("t", fields.sps.at("t")->fld, no_offset);
    stats.calc_stats_soil("theta", fields.sps.at("theta")->fld, no_offset);

    if (sw_tile_stats)
        for (auto& tile : tiles)
        {
            stats.calc_stats_2d("c_"+tile.first, tile.second.fraction, no_offset);

            stats.calc_stats_2d("ustar_"+tile.first, tile.second.ustar, no_offset);
            stats.calc_stats_2d("obuk_"+tile.first, tile.second.obuk, no_offset);

            stats.calc_stats_2d("rs_"+tile.first, tile.second.rs, no_offset);
            stats.calc_stats_2d("ra_"+tile.first, tile.second.ra, no_offset);

            stats.calc_stats_2d("thl_bot_"+tile.first, tile.second.thl_bot, no_offset);
            stats.calc_stats_2d("qt_bot_"+tile.first, tile.second.qt_bot, no_offset);

            stats.calc_stats_2d("H_"+tile.first, tile.second.H, no_offset);
            stats.calc_stats_2d("LE_"+tile.first, tile.second.LE, no_offset);
            stats.calc_stats_2d("G_"+tile.first, tile.second.G, no_offset);
            stats.calc_stats_2d("S_"+tile.first, tile.second.S, no_offset);
        }

    fields.release_tmp_xy(fld_mean);
}

#ifndef USECUDA
template<typename TF>
void Boundary_surface_lsm<TF>::exec_column(Column<TF>& column)
{
    const TF no_offset = 0.;

    auto fld_mean = fields.get_tmp_xy();

    column.calc_time_series("obuk", obuk.data(), no_offset);
    column.calc_time_series("ustar", ustar.data(), no_offset);
    column.calc_time_series("wl", fields.ap2d.at("wl")->fld.data(), no_offset);

    get_tiled_mean(*fld_mean, "H", TF(1));
    column.calc_time_series("H", (*fld_mean).data(), no_offset);

    get_tiled_mean(*fld_mean, "LE", TF(1));
    column.calc_time_series("LE", (*fld_mean).data(), no_offset);

    get_tiled_mean(*fld_mean, "G", TF(1));
    column.calc_time_series("G", (*fld_mean).data(), no_offset);

    get_tiled_mean(*fld_mean, "S", TF(1));
    column.calc_time_series("S", (*fld_mean).data(), no_offset);

    if (sw_tile_stats_col)
        for (auto& tile : tiles)
        {
            column.calc_time_series("c_"+tile.first, tile.second.fraction.data(), no_offset);

            column.calc_time_series("ustar_"+tile.first, tile.second.ustar.data(), no_offset);
            column.calc_time_series("obuk_"+tile.first, tile.second.obuk.data(), no_offset);

            column.calc_time_series("rs_"+tile.first, tile.second.rs.data(), no_offset);
            column.calc_time_series("ra_"+tile.first, tile.second.ra.data(), no_offset);

            column.calc_time_series("thl_bot_"+tile.first, tile.second.thl_bot.data(), no_offset);
            column.calc_time_series("qt_bot_"+tile.first, tile.second.qt_bot.data(), no_offset);

            column.calc_time_series("H_"+tile.first, tile.second.H.data(), no_offset);
            column.calc_time_series("LE_"+tile.first, tile.second.LE.data(), no_offset);
            column.calc_time_series("G_"+tile.first, tile.second.G.data(), no_offset);
            column.calc_time_series("S_"+tile.first, tile.second.S.data(), no_offset);
        }

    fields.release_tmp_xy(fld_mean);
}
#endif

template<typename TF>
void Boundary_surface_lsm<TF>::set_values()
{
    auto& gd = grid.get_grid_data();

    // Call the base class function.
    Boundary<TF>::set_values();

    // Override the boundary settings in order to enforce dirichlet BC for surface model.
    bsk::set_bc<TF>(
            fields.mp.at("u")->fld_bot.data(),
            fields.mp.at("u")->grad_bot.data(),
            fields.mp.at("u")->flux_bot.data(),
            Boundary_type::Dirichlet_type, ubot,
            fields.visc, grid.utrans,
            gd.icells, gd.jcells);

    bsk::set_bc<TF>(
            fields.mp.at("v")->fld_bot.data(),
            fields.mp.at("v")->grad_bot.data(),
            fields.mp.at("v")->flux_bot.data(),
            Boundary_type::Dirichlet_type, vbot,
            fields.visc, grid.vtrans,
            gd.icells, gd.jcells);

    // Prepare the lookup table for the surface solver
    if (sw_constant_z0)
        init_solver();
}

// Prepare the surface layer solver.
template<typename TF>
void Boundary_surface_lsm<TF>::init_solver()
{
    auto& gd = grid.get_grid_data();

    zL_sl.resize(nzL_lut);
    f_sl.resize(nzL_lut);

    bsk::prepare_lut(
        zL_sl.data(),
        f_sl.data(),
        z0m[0], z0h[0],
        gd.z[gd.kstart], nzL_lut,
        mbcbot, thermobc);
}

template<typename TF>
void Boundary_surface_lsm<TF>::update_slave_bcs()
{
    // This function does nothing when the surface model is enabled, because
    // the fields are computed by the surface model in update_bcs.
}

template<typename TF>
void Boundary_surface_lsm<TF>::get_tiled_mean(
    std::vector<TF>& fld_out, std::string name, const TF fac)
{
    auto& gd = grid.get_grid_data();

    TF* fld_veg;
    TF* fld_soil;
    TF* fld_wet;

    // Yikes..
    if (name == "H")
    {
        fld_veg  = tiles.at("veg").H.data();
        fld_soil = tiles.at("soil").H.data();
        fld_wet  = tiles.at("wet").H.data();
    }
    else if (name == "LE")
    {
        fld_veg  = tiles.at("veg").LE.data();
        fld_soil = tiles.at("soil").LE.data();
        fld_wet  = tiles.at("wet").LE.data();
    }
    else if (name == "G")
    {
        fld_veg  = tiles.at("veg").G.data();
        fld_soil = tiles.at("soil").G.data();
        fld_wet  = tiles.at("wet").G.data();
    }
    else if (name == "S")
    {
        fld_veg  = tiles.at("veg").S.data();
        fld_soil = tiles.at("soil").S.data();
        fld_wet  = tiles.at("wet").S.data();
    }
    else if (name == "bfluxbot")
    {
        fld_veg  = tiles.at("veg").bfluxbot.data();
        fld_soil = tiles.at("soil").bfluxbot.data();
        fld_wet  = tiles.at("wet").bfluxbot.data();
    }
    else if (name == "ustar")
    {
        fld_veg  = tiles.at("veg").ustar.data();
        fld_soil = tiles.at("soil").ustar.data();
        fld_wet  = tiles.at("wet").ustar.data();
    }
    else if (name == "thl_bot")
    {
        fld_veg  = tiles.at("veg").thl_bot.data();
        fld_soil = tiles.at("soil").thl_bot.data();
        fld_wet  = tiles.at("wet").thl_bot.data();
    }
    else if (name == "qt_bot")
    {
        fld_veg  = tiles.at("veg").qt_bot.data();
        fld_soil = tiles.at("soil").qt_bot.data();
        fld_wet  = tiles.at("wet").qt_bot.data();
    }
    else
        throw std::runtime_error("Cannot calculate tiled mean for variable \"" + name + "\"\\n");

    calc_tiled_mean(
            fld_out.data(),
            tiles.at("veg").fraction.data(),
            tiles.at("soil").fraction.data(),
            tiles.at("wet").fraction.data(),
            fld_veg,
            fld_soil,
            fld_wet,
            fac,
            gd.istart, gd.iend,
            gd.jstart, gd.jend,
            gd.icells);
}


template class Boundary_surface_lsm<double>;
template class Boundary_surface_lsm<float>;<|MERGE_RESOLUTION|>--- conflicted
+++ resolved
@@ -474,10 +474,6 @@
         // from previous time step (= old method, similar to DALES).
         // 2) Calculate new thl_bot such that SEB closes.
         //
-        thermo.get_buoyancy_surf(
-                buoy->fld_bot,
-                tile.second.thl_bot,
-                tile.second.qt_bot);
 
         // Calculate Obuk, ustar, and ra.
         if (sw_constant_z0)
@@ -629,8 +625,6 @@
     boundary_cyclic.exec_2d(ustar.data());
     boundary_cyclic.exec_2d(obuk.data());
 
-
-
     // Redistribute ustar over `uw` and `vw`.
     set_bcs_momentum(
             fields.mp.at("u")->flux_bot.data(),
@@ -1333,8 +1327,12 @@
 
     if (cross.get_switch())
     {
-        const std::vector<std::string> allowed_crossvars = {"ustar", "obuk", "wl","fraction_wet","fraction_soil","fraction_veg", "rs_veg","rs_soil",
-                                                            "ustar_wet","ustar_soil","ustar_veg","ra_veg","ra_soil","ra_wet"};
+        const std::vector<std::string> allowed_crossvars = {
+		"ustar", "obuk", "wl",
+                "fraction_wet", "fraction_soil", "fraction_veg",
+                "rs_veg", "rs_soil",
+                "ra_veg", "ra_soil", "ra_wet"
+                "ustar_wet","ustar_soil", "ustar_veg"};
         cross_list = cross.get_enabled_variables(allowed_crossvars);
     }
 }
@@ -1555,43 +1553,41 @@
 void Boundary_surface_lsm<TF>::exec_cross(Cross<TF>& cross, unsigned long iotime)
 {
     auto& gd = grid.get_grid_data();
-
-    for (auto& it : cross_list)
-    {
-        if (it == "ustar")
-            cross.cross_plane(ustar.data(), "ustar", iotime);
-        else if (it == "obuk")
-            cross.cross_plane(obuk.data(), "obuk", iotime);
-        else if (it == "wl")
-<<<<<<< HEAD
-            cross.cross_plane(fields.ap2d.at("wl")->fld.data(), "wl", iotime);
-=======
-            cross.cross_plane(fields.ap2d.at("wl").data(), "wl", iotime);
-        else if (it == "fraction_wet")
-            cross.cross_plane(tiles.at("wet").fraction.data(), it , iotime);
-        else if (it == "fraction_soil")
-            cross.cross_plane(tiles.at("soil").fraction.data(), it , iotime);
-        else if (it == "fraction_veg")
-            cross.cross_plane(tiles.at("veg").fraction.data(), it, iotime);
-        else if (it == "rs_veg")
-            cross.cross_plane(tiles.at("veg").rs.data(), it, iotime);
-        else if (it == "rs_soil")
-            cross.cross_plane(tiles.at("soil").rs.data(), it, iotime);
-        else if (it == "ustar_soil")
-            cross.cross_plane(tiles.at("soil").ustar.data(), it, iotime);
-        else if (it == "ustar_wet")
-            cross.cross_plane(tiles.at("wet").ustar.data(), it, iotime);
-        else if (it == "ustar_veg")
-            cross.cross_plane(tiles.at("veg").ustar.data(), it, iotime);
-        else if (it == "ra_soil")
-            cross.cross_plane(tiles.at("soil").ra.data(), it, iotime);
-        else if (it == "ra_wet")
-            cross.cross_plane(tiles.at("wet").ra.data(), it, iotime);
-        else if (it == "ra_veg")
-            cross.cross_plane(tiles.at("veg").ra.data(), it, iotime);
->>>>>>> b8d89d7e
-    }
-
+    auto tmp1 = fields.get_tmp();
+
+    for (auto& name : cross_list)
+    {
+        if (name == "ustar")
+            cross.cross_plane(ustar.data(), name, iotime);
+        else if (name == "obuk")
+            cross.cross_plane(obuk.data(), name, iotime);
+        else if (name == "wl")
+            cross.cross_plane(fields.ap2d.at("wl")->fld.data(), name, iotime);
+        else if (name == "fraction_wet")
+            cross.cross_plane(tiles.at("wet").fraction.data(), name , iotime);
+        else if (name == "fraction_soil")
+            cross.cross_plane(tiles.at("soil").fraction.data(), name , iotime);
+        else if (name == "fraction_veg")
+            cross.cross_plane(tiles.at("veg").fraction.data(), name, iotime);
+        else if (name == "rs_veg")
+            cross.cross_plane(tiles.at("veg").rs.data(), name, iotime);
+        else if (name == "rs_soil")
+            cross.cross_plane(tiles.at("soil").rs.data(), name, iotime);
+        else if (name == "ustar_soil")
+            cross.cross_plane(tiles.at("soil").ustar.data(), name, iotime);
+        else if (name == "ustar_wet")
+            cross.cross_plane(tiles.at("wet").ustar.data(), name, iotime);
+        else if (name == "ustar_veg")
+            cross.cross_plane(tiles.at("veg").ustar.data(), name, iotime);
+        else if (name == "ra_soil")
+            cross.cross_plane(tiles.at("soil").ra.data(), name, iotime);
+        else if (name == "ra_wet")
+            cross.cross_plane(tiles.at("wet").ra.data(), name, iotime);
+        else if (name == "ra_veg")
+            cross.cross_plane(tiles.at("veg").ra.data(), name, iotime);
+    }
+
+    fields.release_tmp(tmp1);
 }
 
 template<typename TF>
