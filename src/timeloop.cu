--- conflicted
+++ resolved
@@ -23,11 +23,8 @@
 #include "timeloop.h"
 #include "grid.h"
 #include "master.h"
-<<<<<<< HEAD
+#include "fields.h"
 #include "constants.h"
-=======
-#include "fields.h"
->>>>>>> c12f6e0d
 
 #define cA0 0.
 #define cA1 -5./9.
