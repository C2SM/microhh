--- conflicted
+++ resolved
@@ -93,12 +93,7 @@
                             + TF(0.125)*fm::pow2((u[ijk+ii+jj]-u[ijk+ii   ])*dyi  + (v[ijk+ii+jj]-v[ijk   +jj])*dxi)
 
                             // du/dz
-<<<<<<< HEAD
-                            //+ TF(0.5)*fm::pow2(TF(-0.5)*(ufluxbot[ij]+ufluxbot[ij+ii])/(Constants::kappa<TF>*z[kstart]*ustar[ij])*most::phim(z[kstart]/obuk[ij]))
                             + TF(0.5) * fm::pow2(ugradbot[ij])
-=======
-                            + TF(0.5) * fm::pow2(dudz)
->>>>>>> e614616a
 
                             // dw/dx
                             + TF(0.125)*fm::pow2((w[ijk      ]-w[ijk-ii   ])*dxi)
@@ -107,12 +102,7 @@
                             + TF(0.125)*fm::pow2((w[ijk+ii+kk]-w[ijk   +kk])*dxi)
 
                             // dv/dz
-<<<<<<< HEAD
-                            //+ TF(0.5)*fm::pow2(TF(-0.5)*(vfluxbot[ij]+vfluxbot[ij+jj])/(Constants::kappa<TF>*z[kstart]*ustar[ij])*most::phim(z[kstart]/obuk[ij]))
                             + TF(0.5) * fm::pow2(vgradbot[ij])
-=======
-                            + TF(0.5) * fm::pow2(dvdz)
->>>>>>> e614616a
 
                             // dw/dy
                             + TF(0.125)*fm::pow2((w[ijk      ]-w[ijk-jj   ])*dyi)
@@ -337,8 +327,7 @@
                     const int ij  = i + j*jj;
                     const int ijk = i + j*jj + kstart*kk;
 
-                    // TODO use the thermal expansion coefficient from the input later,
-                    // what to do if there is no buoyancy?
+                    // TODO use the thermal expansion coefficient from the input later, what to do if there is no buoyancy?
                     // Add the buoyancy production to the TKE
                     TF RitPrratio = bgradbot[ij] / evisc[ijk] / tPr;
                     RitPrratio = std::min(RitPrratio, TF(1.-Constants::dsmall));
