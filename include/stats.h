--- conflicted
+++ resolved
@@ -151,24 +151,14 @@
                 const std::pair<const std::string, Mask<TF>>&,
                 const Field3d<TF>&);
 
-<<<<<<< HEAD
-        void calc_stats(const std::string, const Field3d<TF>&, const TF, const TF);
-        void calc_stats_2d(const std::string, const std::vector<TF>&, const TF);
-        void calc_stats_soil(const std::string, const std::vector<TF>&, const TF);
-        void calc_covariance(const std::string, const Field3d<TF>&, const TF, const TF, const int,
-                             const std::string, const Field3d<TF>&, const TF, const TF, const int);
-        void calc_tend(Field3d<TF>&, const std::string);
-        void set_prof(const std::string, const std::vector<TF>&);
-        void set_timeseries(const std::string, const TF);
-=======
         void calc_stats(const std::string&, const Field3d<TF>&, const TF, const TF);
         void calc_stats_2d(const std::string&, const std::vector<TF>&, const TF);
+        void calc_stats_soil(const std::string, const std::vector<TF>&, const TF);
         void calc_covariance(const std::string&, const Field3d<TF>&, const TF, const TF, const int,
                              const std::string&, const Field3d<TF>&, const TF, const TF, const int);
         void calc_tend(Field3d<TF>&, const std::string&);
         void set_prof(const std::string&, const std::vector<TF>&);
         void set_time_series(const std::string&, const TF);
->>>>>>> f58475b3
 
         Mask_map<TF>& get_masks() { return masks; }
 
@@ -187,16 +177,11 @@
         std::vector<std::regex> whitelist;
         std::vector<std::regex> blacklist;
         std::vector<std::string> varlist;
-<<<<<<< HEAD
         std::vector<std::string> varlist_soil;
-        void add_operation(std::vector<std::string>&, std::string, std::string);
-        void sanitize_operations_vector(std::string, std::vector<std::string>&);
-        bool is_blacklisted(std::string, Stats_whitelist_type = Stats_whitelist_type::Default);
-=======
+        
         void add_operation(std::vector<std::string>&, const std::string&, const std::string&);
         void sanitize_operations_vector(const std::string&, std::vector<std::string>&);
         bool is_blacklisted(const std::string&, Stats_whitelist_type = Stats_whitelist_type::Default);
->>>>>>> f58475b3
 
         int statistics_counter;
         double sampletime;
