--- conflicted
+++ resolved
@@ -34,15 +34,10 @@
     virtual ~cthermo();
     virtual int readinifile(cinput *);
     virtual int init();
-<<<<<<< HEAD
-    virtual int create();
+    virtual int create(cinput *);
     virtual int exec();
     virtual int execstats();
     virtual int execcross();
-=======
-    virtual int exec();
-    virtual int create(cinput *);
->>>>>>> 97dba3a0
 
     // interfacing functions to get buoyancy properties from other classes
     virtual int checkthermofield(std::string name);
@@ -51,12 +46,7 @@
     virtual int getbuoyancyfluxbot(cfield3d *);
     virtual int getprogvars(std::vector<std::string> *);
 
-<<<<<<< HEAD
     std::string getsw();
-    virtual int getprogvars(std::vector<std::string> *);
-=======
-    std::string getname();
->>>>>>> 97dba3a0
 
   protected:
     cgrid   *grid;
