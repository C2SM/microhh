--- conflicted
+++ resolved
@@ -89,12 +89,8 @@
 
     double dx;     ///< Distance between the center of two grid cell in the x-direction.
     double dy;     ///< Distance between the center of two grid cell in the y-direction.
-<<<<<<< HEAD
-
-=======
     double dxi;    ///< Reciprocal of dx.
     double dyi;    ///< Reciprocal of dy.
->>>>>>> a19f795b
     double *dz;    ///< Distance between the center of two grid cell in the z-direction.
     double *dzh;   ///< Distance between the two grid cell faces in the z-direction.
     double *dzi;   ///< Reciprocal of dz.
