--- conflicted
+++ resolved
@@ -37,11 +37,7 @@
     ~cthermo_moist();
     int readinifile(cinput *);
     int init();
-<<<<<<< HEAD
-    int create();
-=======
     int create(cinput *);
->>>>>>> 97dba3a0
     int exec();
     int execstats();
     int execcross();
