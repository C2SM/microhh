--- conflicted
+++ resolved
@@ -108,10 +108,7 @@
 
         void get_radiation_fields_g(
                 Field3d<TF>&, Field3d<TF>&, Field3d<TF>&, Field3d<TF>&, Field3d<TF>&) const;
-<<<<<<< HEAD
-=======
         void get_land_surface_fields_g(TF*, TF*, TF*, TF*, TF*);
->>>>>>> bf587bbd
         #endif
 
         // Empty functions that are allowed to pass.
